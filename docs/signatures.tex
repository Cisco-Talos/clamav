\documentclass[a4paper,titlepage,12pt]{article}
\usepackage{amssymb}
\usepackage{pslatex}
\usepackage[dvips]{graphicx}
\usepackage{wrapfig}
\usepackage{url}
\date{}

\begin{document}

    \begin{center}
	\huge Creating signatures for ClamAV\\
	\vspace{2cm}
    \end{center}

    \noindent
    \section{Introduction}
    CVD (ClamAV Virus Database) is a digitally signed container that
    includes signature databases in various text formats. The header
    of the container is a 512 bytes long string with colon separated fields:
    \begin{verbatim}
ClamAV-VDB:build time:version:number of signatures:functionality
level required:MD5 checksum:digital signature:builder name:build
time (sec)
    \end{verbatim}
    \verb+sigtool --info+ displays detailed information about a given CVD file:
    \begin{verbatim}
zolw@localhost:/usr/local/share/clamav$ sigtool -i main.cvd
File: main.cvd
Build time: 09 Dec 2007 15:50 +0000
Version: 45
Signatures: 169676
Functionality level: 21
Builder: sven
MD5: b35429d8d5d60368eea9630062f7c75a
Digital signature: dxsusO/HWP3/GAA7VuZpxYwVsE9b+tCk+tPN6OyjVF/U8
JVh4vYmW8mZ62ZHYMlM903TMZFg5hZIxcjQB3SX0TapdF1SFNzoWjsyH53eXvMDY
eaPVNe2ccXLfEegoda4xU2TezbGfbSEGoU1qolyQYLX674sNA2Ni6l6/CEKYYh
Verification OK.
    \end{verbatim}
    The ClamAV project distributes a number of CVD files, including
    \emph{main.cvd} and \emph{daily.cvd}.

    \section{Debug information from libclamav}
    In order to create efficient signatures for ClamAV it's important
    to understand how the engine handles input files. The best way
    to see how it works is having a look at the debug information from
    libclamav. You can do it by calling \verb+clamscan+ with the
    \verb+--debug+ and \verb+--leave-temps+ flags. The first switch
    makes clamscan display all the interesting information from
    libclamav and the second one avoids deleting temporary files so
    they can be analyzed further. The now important part of the info
    is:
    \begin{verbatim}
$ clamscan --debug attachment.exe
[...]
LibClamAV debug: Recognized MS-EXE/DLL file
LibClamAV debug: Matched signature for file type PE
LibClamAV debug: File type: Executable
    \end{verbatim}
    The engine recognized a windows executable.
    \begin{verbatim}
LibClamAV debug: Machine type: 80386
LibClamAV debug: NumberOfSections: 3
LibClamAV debug: TimeDateStamp: Fri Jan 10 04:57:55 2003
LibClamAV debug: SizeOfOptionalHeader: e0
LibClamAV debug: File format: PE
LibClamAV debug: MajorLinkerVersion: 6
LibClamAV debug: MinorLinkerVersion: 0
LibClamAV debug: SizeOfCode: 0x9000
LibClamAV debug: SizeOfInitializedData: 0x1000
LibClamAV debug: SizeOfUninitializedData: 0x1e000
LibClamAV debug: AddressOfEntryPoint: 0x27070
LibClamAV debug: BaseOfCode: 0x1f000
LibClamAV debug: SectionAlignment: 0x1000
LibClamAV debug: FileAlignment: 0x200
LibClamAV debug: MajorSubsystemVersion: 4
LibClamAV debug: MinorSubsystemVersion: 0
LibClamAV debug: SizeOfImage: 0x29000
LibClamAV debug: SizeOfHeaders: 0x400
LibClamAV debug: NumberOfRvaAndSizes: 16
LibClamAV debug: Subsystem: Win32 GUI
LibClamAV debug: ------------------------------------
LibClamAV debug: Section 0
LibClamAV debug: Section name: UPX0
LibClamAV debug: Section data (from headers - in memory)
LibClamAV debug: VirtualSize: 0x1e000 0x1e000
LibClamAV debug: VirtualAddress: 0x1000 0x1000
LibClamAV debug: SizeOfRawData: 0x0 0x0
LibClamAV debug: PointerToRawData: 0x400 0x400
LibClamAV debug: Section's memory is executable
LibClamAV debug: Section's memory is writeable
LibClamAV debug: ------------------------------------
LibClamAV debug: Section 1
LibClamAV debug: Section name: UPX1
LibClamAV debug: Section data (from headers - in memory)
LibClamAV debug: VirtualSize: 0x9000 0x9000
LibClamAV debug: VirtualAddress: 0x1f000 0x1f000
LibClamAV debug: SizeOfRawData: 0x8200 0x8200
LibClamAV debug: PointerToRawData: 0x400 0x400
LibClamAV debug: Section's memory is executable
LibClamAV debug: Section's memory is writeable
LibClamAV debug: ------------------------------------
LibClamAV debug: Section 2
LibClamAV debug: Section name: UPX2
LibClamAV debug: Section data (from headers - in memory)
LibClamAV debug: VirtualSize: 0x1000 0x1000
LibClamAV debug: VirtualAddress: 0x28000 0x28000
LibClamAV debug: SizeOfRawData: 0x200 0x1ff
LibClamAV debug: PointerToRawData: 0x8600 0x8600
LibClamAV debug: Section's memory is writeable
LibClamAV debug: ------------------------------------
LibClamAV debug: EntryPoint offset: 0x8470 (33904)
    \end{verbatim}
    The section structure displayed above suggests the executable is
    packed with UPX.
    \begin{verbatim}
LibClamAV debug: ------------------------------------
LibClamAV debug: EntryPoint offset: 0x8470 (33904)
LibClamAV debug: UPX/FSG/MEW: empty section found - assuming
                 compression
LibClamAV debug: UPX: bad magic - scanning for imports
LibClamAV debug: UPX: PE structure rebuilt from compressed file
LibClamAV debug: UPX: Successfully decompressed with NRV2B
LibClamAV debug: UPX/FSG: Decompressed data saved in
                 /tmp/clamav-90d2d25c9dca42bae6fa9a764a4bcede
LibClamAV debug: ***** Scanning decompressed file *****
LibClamAV debug: Recognized MS-EXE/DLL file
LibClamAV debug: Matched signature for file type PE
    \end{verbatim}
    Indeed, libclamav recognizes the UPX data and saves the decompressed
    (and rebuilt) executable into \verb+/tmp/clamav-90d2d25c9dca42bae6fa9a764a4bcede+.
    Then it continues by scanning this new file:
    \begin{verbatim}
LibClamAV debug: File type: Executable
LibClamAV debug: Machine type: 80386
LibClamAV debug: NumberOfSections: 3
LibClamAV debug: TimeDateStamp: Thu Jan 27 11:43:15 2011
LibClamAV debug: SizeOfOptionalHeader: e0
LibClamAV debug: File format: PE
LibClamAV debug: MajorLinkerVersion: 6
LibClamAV debug: MinorLinkerVersion: 0
LibClamAV debug: SizeOfCode: 0xc000
LibClamAV debug: SizeOfInitializedData: 0x19000
LibClamAV debug: SizeOfUninitializedData: 0x0
LibClamAV debug: AddressOfEntryPoint: 0x7b9f
LibClamAV debug: BaseOfCode: 0x1000
LibClamAV debug: SectionAlignment: 0x1000
LibClamAV debug: FileAlignment: 0x1000
LibClamAV debug: MajorSubsystemVersion: 4
LibClamAV debug: MinorSubsystemVersion: 0
LibClamAV debug: SizeOfImage: 0x26000
LibClamAV debug: SizeOfHeaders: 0x1000
LibClamAV debug: NumberOfRvaAndSizes: 16
LibClamAV debug: Subsystem: Win32 GUI
LibClamAV debug: ------------------------------------
LibClamAV debug: Section 0
LibClamAV debug: Section name: .text
LibClamAV debug: Section data (from headers - in memory)
LibClamAV debug: VirtualSize: 0xc000 0xc000
LibClamAV debug: VirtualAddress: 0x1000 0x1000
LibClamAV debug: SizeOfRawData: 0xc000 0xc000
LibClamAV debug: PointerToRawData: 0x1000 0x1000
LibClamAV debug: Section contains executable code
LibClamAV debug: Section's memory is executable
LibClamAV debug: ------------------------------------
LibClamAV debug: Section 1
LibClamAV debug: Section name: .rdata
LibClamAV debug: Section data (from headers - in memory)
LibClamAV debug: VirtualSize: 0x2000 0x2000
LibClamAV debug: VirtualAddress: 0xd000 0xd000
LibClamAV debug: SizeOfRawData: 0x2000 0x2000
LibClamAV debug: PointerToRawData: 0xd000 0xd000
LibClamAV debug: ------------------------------------
LibClamAV debug: Section 2
LibClamAV debug: Section name: .data
LibClamAV debug: Section data (from headers - in memory)
LibClamAV debug: VirtualSize: 0x17000 0x17000
LibClamAV debug: VirtualAddress: 0xf000 0xf000
LibClamAV debug: SizeOfRawData: 0x17000 0x17000
LibClamAV debug: PointerToRawData: 0xf000 0xf000
LibClamAV debug: Section's memory is writeable
LibClamAV debug: ------------------------------------
LibClamAV debug: EntryPoint offset: 0x7b9f (31647)
LibClamAV debug: Bytecode executing hook id 257 (0 hooks)
attachment.exe: OK
[...]
    \end{verbatim}
    No additional files get created by libclamav. By writing
    a signature for the decompressed file you have more chances
    that the engine will detect the target data when it gets
    compressed with another packer.

    This method should be applied to all files for which you want
    to create signatures. By analyzing the debug information you
    can quickly see how the engine recognizes and preprocesses
    the data and what additional files get created. Signatures
    created for bottom-level temporary files are usually more
    generic and should help detecting the same malware in
    different forms.

    \section{Signature formats}

    \subsection{Hash-based signatures}
    The easiest way to create signatures for ClamAV is to use filehash checksums,
    however this method can be only used against static malware.
    \subsubsection{MD5 hash-based signatures}
    To create a
    MD5 signature for \verb+test.exe+ use the \verb+--md5+ option of sigtool:
    \begin{verbatim}
zolw@localhost:/tmp/test$ sigtool --md5 test.exe > test.hdb
zolw@localhost:/tmp/test$ cat test.hdb
48c4533230e1ae1c118c741c0db19dfb:17387:test.exe
    \end{verbatim}
    That's it! The signature is ready for use:
    \begin{verbatim}
zolw@localhost:/tmp/test$ clamscan -d test.hdb test.exe
test.exe: test.exe FOUND

----------- SCAN SUMMARY -----------
Known viruses: 1
Scanned directories: 0
Engine version: 0.92.1
Scanned files: 1
Infected files: 1
Data scanned: 0.02 MB
Time: 0.024 sec (0 m 0 s)
    \end{verbatim}
    You can change the name (by default sigtool uses the name of the file)
    and place it inside a \verb+*.hdb+ file. A single database file can
    include any number of signatures. To get them automatically loaded
    each time clamscan/clamd starts just copy the database file(s) into
    the local virus database directory (eg. /usr/local/share/clamav).

    \emph{The hash-based signatures shall not be used for text files,
    HTML and any other data that gets internally preprocessed before
    pattern matching. If you really want to use a hash signature in
    such a case, run clamscan with --debug and --leave-temps flags
    as described above and create a signature for a preprocessed file
    left in /tmp. Please keep in mind that a hash signature will stop
    matching as soon as a single byte changes in the target file.}

    \subsubsection{SHA1 and SHA256 hash-based signatures}
    ClamAV 0.98 has also added support for SHA1 and SHA256 file checksums.
    The format is the same as for MD5 file checksum.
    It can differentiate between them based on the length of the hash string
    in the signature. For best backwards compatibility, these should be
    placed inside a \verb+*.hsb+ file. The format is:
    \begin{verbatim}
HashString:FileSize:MalwareName
    \end{verbatim}

    \subsubsection{PE section based hash signatures}
    You can create a hash signature for a specific section in a PE file.
    Such signatures shall be stored inside \verb+.mdb+ files in the
    following format:
    \begin{verbatim}
PESectionSize:PESectionHash:MalwareName
    \end{verbatim}
    The easiest way to generate MD5 based section signatures is to extract
    target PE sections into separate files and then run sigtool with the
    option \verb+--mdb+

    ClamAV 0.98 has also added support for SHA1 and SHA256 section based
    signatures. The format is the same as for MD5 PE section based signatures.
    It can differentiate between them based on the length of the hash string
    in the signature. For best backwards compatibility, these should be
    placed inside a \verb+*.msb+ file.

    \subsubsection{Hash signatures with unknown size}
    ClamAV 0.98 has also added support for hash signatures where the size
    is not known but the hash is. It is much more performance-efficient to
    use signatures with specific sizes, so be cautious when using this
    feature. For these cases, the '*' character can be used in the size
    field. To ensure proper backwards compatibility with older versions of
    ClamAV, these signatures must have a minimum functional level of 73 or
    higher. Signatures that use the wildcard size without this level set
    will be rejected as malformed.
    \begin{verbatim}
Sample .hsb signature matching any size
HashString:*:MalwareName:73

Sample .msb signature matching any size
*:PESectionHash:MalwareName:73
    \end{verbatim}

    \subsection{Body-based signatures}
    ClamAV stores all body-based signatures in a hexadecimal format. In this
    section by a hex-signature we mean a fragment of malware's body converted
    into a hexadecimal string which can be additionally extended using various
    wildcards.

    \subsubsection{Hexadecimal format}
    You can use \verb+sigtool --hex-dump+ to convert any data into a hex-string:
    \begin{verbatim}
zolw@localhost:/tmp/test$ sigtool --hex-dump
How do I look in hex?
486f7720646f2049206c6f6f6b20696e206865783f0a
    \end{verbatim}

    \subsubsection{Wildcards}
    ClamAV supports the following extensions for hex-signatures:
    \begin{itemize}
	\item \verb+??+\\
	Match any byte.
	\item \verb+a?+\\
	Match a high nibble (the four high bits).\\ \textbf{IMPORTANT NOTE:}
	The nibble matching is only available in libclamav with the
	functionality level 17 and higher therefore please only use it with
	.ndb signatures followed by ":17" (MinEngineFunctionalityLevel,
	see \ref{ndb}).
	\item \verb+?a+\\
	Match a low nibble (the four low bits).
	\item \verb+*+\\
	Match any number of bytes.
	\item \verb+{n}+\\
	Match $n$ bytes.
	\item \verb+{-n}+\\
	Match $n$ or less bytes.
	\item \verb+{n-}+\\
	Match $n$ or more bytes.
	\item \verb+{n-m}+\\
	Match between $n$ and $m$ bytes ($m > n$).
	\item \verb+(aa|bb|cc|..)+\\
	Match aa or bb or cc..
	\item \verb+!(aa|bb|cc|..)+\\
	Match any byte except aa and bb and cc.. (ClamAV$\ge$0.96)
	\item \verb+(aaaa|bbbb|cccc|..)+\\
	Match alternative strings aaaa or bbbb or cccc. Alternative strings must have identical lengths.
	\item \verb+!(aaaa|bbbb|cccc|..)+\\
	Match any string except aaaa and bbbb and cccc. Alternative strings must have identical lengths.
        (ClamAV$\ge$0.98.2)
	\item \verb+HEXSIG[x-y]aa+ or \verb+aa[x-y]HEXSIG+\\
	Match aa anchored to a hex-signature, see
	\url{https://bugzilla.clamav.net/show_bug.cgi?id=776} for
	discussion and examples.
	\item \verb+(B)+\\
	Match word boundary (including file boundaries).
	\item \verb+(L)+\\
	Match CR, CRLF or file boundaries.
    \end{itemize}
    The range signatures \verb+*+ and \verb+{}+ virtually separate
    a hex-signature into two parts, eg. \verb+aabbcc*bbaacc+ is treated
    as two sub-signatures \verb+aabbcc+ and \verb+bbaacc+ with any number
    of bytes between them. It's a requirement that each sub-signature
    includes a block of two static characters somewhere in its body.

    \subsubsection{Basic signature format}
    The simplest (and now deprecated) signature format is:
    \begin{verbatim}
MalwareName=HexSignature
    \end{verbatim}
    ClamAV will scan the entire file looking for HexSignature. All
    signatures of this type must be placed inside \verb+*.db+ files.

    \subsubsection{Extended signature format}\label{ndb}
    The extended signature format allows for specification of additional
    information such as a target file type, virus offset or engine version,
    making the detection more reliable. The format is:
    \begin{verbatim}
MalwareName:TargetType:Offset:HexSignature[:MinFL:[MaxFL]]
    \end{verbatim}
    where \verb+TargetType+ is one of the following numbers specifying
    the type of the target file:
    \begin{itemize}
	\item 0 = any file
	\item 1 = Portable Executable, both 32- and 64-bit.
	\item 2 = file inside OLE2 container (e.g. image, embedded executable,
	VBA script). The OLE2 format is primarily used by MS Office and MSI
	installation files.
	\item 3 = HTML (normalized: whitespace transformed to spaces, tags/tag
	attributes normalized, all lowercase), Javascript is normalized too:
	all strings are normalized (hex encoding is decoded), numbers are
	parsed and normalized, local variables/function names are normalized
	to 'n001' format, argument to eval() is parsed as JS again,
	unescape() is handled, some simple JS packers are handled,
	output is whitespace normalized.
	\item 4 = Mail file
	\item 5 = Graphics
	\item 6 = ELF
	\item 7 = ASCII text file (normalized)
	\item 8 = Unused
	\item 9 = Mach-O files
	\item 10 = PDF files
	\item 11 = Flash files
	\item 12 = Java class files
    \end{itemize}
    And	\verb+Offset+ is an asterisk or a decimal number \verb+n+ possibly
    combined with a special modifier:
    \begin{itemize}
	\item \verb+*+ = any
	\item \verb+n+ = absolute offset
	\item \verb+EOF-n+ = end of file minus \verb+n+ bytes
    \end{itemize}
    Signatures for PE, ELF and Mach-O files additionally support:
    \begin{itemize}
	\item \verb#EP+n# = entry point plus n bytes (\verb#EP+0# for \verb+EP+)
	\item \verb#EP-n# = entry point minus n bytes
	\item \verb#Sx+n# = start of section \verb+x+'s (counted from 0)
	data plus \verb+n+ bytes
	\item \verb#SEx# = entire section \verb+x+ (offset must lie within section
	boundaries)
	\item \verb#SL+n# = start of last section plus \verb+n+ bytes
    \end{itemize}
    All the above offsets except \verb+*+ can be turned into
    \textbf{floating offsets} and represented as \verb+Offset,MaxShift+ where
    \verb+MaxShift+ is an unsigned integer. A floating offset will match every
    offset between \verb+Offset+ and \verb#Offset+MaxShift#, eg. \verb+10,5+
    will match all offsets from 10 to 15 and \verb#EP+n,y# will match all
    offsets from \verb#EP+n# to \verb#EP+n+y#. Versions of ClamAV older than
    0.91 will silently ignore the \verb+MaxShift+ extension and only use
    \verb+Offset+.\\

    \noindent
    Optional \verb+MinFL+ and \verb+MaxFL+ parameters can restrict the signature
    to specific engine releases. All signatures in the extended format must be
    placed inside \verb+*.ndb+ files.

    \subsubsection{Logical signatures}\label{ndb}
    Logical signatures allow combining of multiple signatures in extended
    format using logical operators. They can provide both more detailed and
    flexible pattern matching. The logical sigs are stored inside \verb+*.ldb+
    files in the following format:
    \begin{verbatim}
SignatureName;TargetDescriptionBlock;LogicalExpression;Subsig0;
Subsig1;Subsig2;...
    \end{verbatim}
    where:
    \begin{itemize}
	\item \verb+TargetDescriptionBlock+ provides information about the
	engine and target file with comma separated \verb+Arg:Val+ pairs,
	currently (as of 0.95.1) only \verb+Target:X+ and \verb+Engine:X-Y+
	are supported.
	\item \verb+LogicalExpression+ specifies the logical expression
	describing the relationship between \verb+Subsig0...SubsigN+.\\
	\textbf{Basis clause:} 0,1,...,N decimal indexes are SUB-EXPRESSIONS
	representing \verb+Subsig0, Subsig1,...,SubsigN+ respectively.\\
	\textbf{Inductive clause:} if \verb+A+ and \verb+B+ are
	SUB-EXPRESSIONS and \verb+X, Y+ are decimal numbers then
	\verb+(A&B)+, \verb+(A|B)+, \verb+A=X+, \verb+A=X,Y+, \verb+A>X+,
	\verb+A>X,Y+, \verb+A<X+ and \verb+A<X,Y+ are SUB-EXPRESSIONS
	\item \verb+SubsigN+ is n-th subsignature in extended format possibly
	preceded with an offset. There can be specified up to 64 subsigs.
    \end{itemize}
    Keywords used in \verb+TargetDescriptionBlock+:
    \begin{itemize}
	\item \verb+Target:X+: Target file type
	\item \verb+Engine:X-Y+: Required engine functionality (range; 0.96)
	\item \verb+FileSize:X-Y+: Required file size (range in bytes; 0.96)
	\item \verb+EntryPoint+: Entry point offset (range in bytes; 0.96)
	\item \verb+NumberOfSections+: Required number of sections in executable (range; 0.96)
	\item \verb+Container:CL_TYPE_*+: File type of the container which stores the scanned file
	\item \verb+IconGroup1+: Icon group name 1 from .idb signature Required engine functionality (range; 0.96)
	\item \verb+IconGroup2+: Icon group name 2 from .idb signature Required engine functionality (range; 0.96)
    \end{itemize}
    Modifiers for subexpressions:
    \begin{itemize}
	\item \verb+A=X+: If the SUB-EXPRESSION A refers to a single signature
	then this signature must get matched exactly X times; if it refers to
	a (logical) block of signatures then this block must generate exactly
	X matches (with any of its sigs).
	\item \verb+A=0+ specifies negation (signature or block of signatures
	cannot be matched)
	\item \verb+A=X,Y+: If the SUB-EXPRESSION A refers to a single signature
	then this signature must be matched exactly X times; if it refers to
	a (logical) block of signatures then this block must generate X matches
	and at least Y different signatures must get matched.
	\item \verb+A>X+: If the SUB-EXPRESSION A refers to a single signature
	then this signature must get matched more than X times; if it refers to
	a (logical) block of signatures then this block must generate more
	than X matches (with any of its sigs).
	\item \verb+A>X,Y+: If the SUB-EXPRESSION A refers to a single signature
	then this signature must get matched more than X times; if it refers to
	a (logical) block of signatures then this block must generate more than
	X matches and at least Y different signatures must be matched.
	\item \verb+A<X+ and \verb+A<X,Y+ as above with the change of "more"
	to "less".
    \end{itemize}
    Examples:
    \begin{verbatim}
Sig1;Target:0;(0&1&2&3)&(4|1);6b6f74656b;616c61;7a6f6c77;7374656
6616e;deadbeef

Sig2;Target:0;((0|1|2)>5,2)&(3|1);6b6f74656b;616c61;7a6f6c77;737
46566616e

Sig3;Target:0;((0|1|2|3)=2)&(4|1);6b6f74656b;616c61;7a6f6c77;737
46566616e;deadbeef

Sig4;Target:1;Engine:18-20;((0|1)&(2|3))&4;EP+123:33c06834f04100
f2aef7d14951684cf04100e8110a00;S2+78:22??232c2d252229{-15}6e6573
(63|64)61706528;S3+50:68efa311c3b9963cb1ee8e586d32aeb9043e;f9c58
dcf43987e4f519d629b103375;SL+550:6300680065005c0046006900
    \end{verbatim}
<<<<<<< HEAD

    \subsection{Special Subsignature Types}
=======
>>>>>>> 22bcb9b2
    Macro subsignatures(clamav-0.96): \verb+${min-max}MACROID$+:
    \begin{itemize}
      \item Macro subsignatures are used to combine a number of existing extended
      signatures (\verb+.ndb+) into a on-the-fly generated alternate string logical
      signature (\verb+.ldb+).
    \end{itemize}
    Example:
    \begin{verbatim}
      test.ldb:
        TestMacro;Target:0;0&1;616161;${6-7}12$

      test.ndb:
        D1:0:$12:626262
        D2:0:$12:636363
        D3:0:$30:626264
    \end{verbatim}
    The example logical signature \verb+TestMacro+ is functionally equivalent to:\\
    \verb+TestMacro;Target:0;0;616161{3-4}(626262|636363)+
    \begin{itemize}
	\item \verb+MACROID+ points to a group of signatures; there can be at most 32 macro groups.
      \begin{itemize}
      \item In the example, \verb+MACROID+ is \verb+12+ and both \verb+D1+ and \verb+D2+ are members 
        of macro group \verb+12+. \verb+D3+ is a member of separate macro group \verb+30+.
      \end{itemize}
    \item \verb+{min-max}+ specifies the offset range at which one of the group signatures should match;
      the offset range is relative to the starting offset of the preceding subsignature. This means a
      macro subsignature cannot be the first subsignature.
      \begin{itemize}
      \item In the example, \verb+{min-max}+ is \verb+{6-7}+ and it is relative to the start of a \verb+616161+ match.
      \end{itemize}
	\item For more information and examples please see \url{https://wwws.clamav.net/bugzilla/show_bug.cgi?id=164}.
    \end{itemize}
<<<<<<< HEAD
    PCRE subsignatures(clamav-0.99): \verb+Trigger/PCRE/[Flags]+
    \begin{itemize}
    \item \verb+Trigger+ is a required field that is a valid \verb+LogicalExpression+ and
    may refer to any subsignatures that precede this subsignature. Triggers cannot be
    self-referential and cannot refer to subsequent subsignatures.
    \item \verb+PCRE+ is the expression representing the regex to execute. \verb+PCRE+
    must be delimited by '/', but does not need to be escaped within the expression.
    \verb+PCRE+ cannot be empty and (?UTF*) control sequence is not allowed. If debug is specified,
    named capture groups are displayed in a post-execution report.
    \item \verb+Flags+ are a series of characters which affect the compilation and execution
    of \verb+PCRE+ within the PCRE compiler and the ClamAV engine. This field is optional.
	\begin{itemize}
	\item \verb+g [CLAMAV_GLOBAL]+ specifies to search for ALL matches of PCRE (default is to
        search for first match). NOTE: INCREASES the time needed to run the PCRE.
        \item \verb+r [CLAMAV_ROLLING]+ specifies to use the given offset as the starting location
        to search for a match as opposed to the only location; applies to subsigs without maxshifts.
        By default, in order to facilatate normal ClamAV offset behavior, PCREs are auto-anchored
        (only attempt match on first offset); using the rolling option disables the auto-anchoring.
	\item \verb+e [CLAMAV_ENCOMPASS]+ specifies to CONFINE matching between the specified offset
	and maxshift; applies only when maxshift is specified. Note: DECREASES time needed to run the PCRE.
	\item \verb+i [PCRE_CASELESS]+
	\item \verb+s [PCRE_DOTALL]+
	\item \verb+m [PCRE_MULTILINE]+
	\item \verb+x [PCRE_EXTENDED]+
	\item \verb+A [PCRE_ANCHORED]+
	\item \verb+E [PCRE_DOLLAR_ENODNLY]+
	\item \verb+G [PCRE_UNGREEDY]+
	\end{itemize}
    \end{itemize}
    Examples:
    \begin{verbatim}
Find.All.ClamAV;Target:0;1;6265676c6164697427736e6f7462797465636
f6465;0/clamav/g

Find.ClamAV.OnlyAt.299;Target:0;2;7374756c747a67657473;706372657
2656765786c6f6c;299:0&1/clamav/

Find.ClamAV.StartAt.300;Target:0;3;616c61696e;62756731393238;636
c6f736564;300:0&1&2/clamav/r

Find.All.Encompassed.ClamAV;Target:0;3;7768796172656e2774;796f75
7573696e67;79617261;200,300:0&1&2/clamav/ge

Named.CapGroup.Pcre;Target:0;3;636f75727479617264;616c62756d;746
57272696572;50:0&1&2/variable=(?<nilshell>.{16})end/gr

Firefox.TreeRange.UseAfterFree;Target:0;0&1&2;2e766965772e73656c
656374696f6e;2e696e76616c696461746553656c656374696f6e;0&1/\x2Evi
ew\x2Eselection.*?\x2Etree\s*\x3D\s*null.*?\x2Einvalidate/smi

Firefox.IDB.UseAfterFree;Target:0;0&1;4944424b657952616e6765;0/^
\x2e(only|lowerBound|upperBound|bound)\x28.*?\x29.*?\x2e(lower|u
pper|lowerOpen|upperOpen)/smi

Firefox.boundElements;Target:0;0&1&2;6576656e742e626f756e64456c6
56d656e7473;77696e646f772e636c6f7365;0&1/on(load|click)\s*=\s*\x
22?window\.close\s*\x28/si
    \end{verbatim}

    \subsection{Subsignature Options}
    ClamAV (clamav-0.99) supports a number of additional subsignature options
    for logical signatures. This is done by specifying a single '/' followed
    by a number of characters representing the option.
    \begin{itemize}
    \item \verb+i+\\
    Match subsignature as case-insensitive. (ex. ..;42434445/i;..)
    \end{itemize}
=======
>>>>>>> 22bcb9b2

    \subsection{Icon signatures for PE files}
    ClamAV 0.96 includes an approximate/fuzzy icon matcher to help
    detecting malicious executables disguising themselves as innocent
    looking image files, office documents and the like.

    Icon matching is only triggered via .ldb signatures using the special
    attribute tokens \verb+IconGroup1+ or \verb+IconGroup2+. These identify
    two (optional) groups of icons defined in a .idb database file. The
    format of the .idb file is:
    \begin{verbatim}
ICONNAME:GROUP1:GROUP2:ICON_HASH
    \end{verbatim}
    where:
    \begin{itemize}
	\item \verb+ICON_NAME+ is a unique string identifier for a specific
	icon,
	\item \verb+GROUP1+ is a string identifier for the first group of
	icons (\verb+IconGroup1+)
	\item \verb+GROUP2+ is a string identifier for the second group of
	icons (\verb+IconGroup2+),
	\item \verb+ICON_HASH+ is a fuzzy hash of the icon image
    \end{itemize}
    The \verb+ICON_HASH+ field can be obtained from the debug output of
    libclamav. For example:
    \begin{verbatim}
LibClamAV debug: ICO SIGNATURE:
ICON_NAME:GROUP1:GROUP2:18e2e0304ce60a0cc3a09053a30000414100057e
000afe0000e 80006e510078b0a08910d11ad04105e0811510f084e01040c080
a1d0b0021000a39002a41
    \end{verbatim}

    \subsection{Signatures for Version Information metadata in PE files}
    Starting with ClamAV 0.96 it is possible to easily match certain
    information built into PE files (executables and dynamic link libraries).
    Whenever you lookup the properties of a PE executable file in windows,
    you are presented with a bunch of details about the file itself.

    These info are stored in a special area of the file resources which goes
    under the name of \verb+VS_VERSION_INFORMATION+ (or versioninfo for short).
    It is divided into 2 parts. The first part (which is rather uninteresting)
    is really a bunch of numbers and flags indicating the product and file
    version. It was originally intended for use with installers which, after
    parsing it, should be able to determine whether a certain executable or
    library are to be upgraded/overwritten or are already up to date. Suffice
    to say, this approach never really worked and is generally never used.

    The second block is much more interesting: it is a simple list of key/value
    strings, intended for user information and completely ignored by the OS.
    For example, if you look at ping.exe you can see the company being \emph{"Microsoft
    Corporation"}, the description \emph{"TCP/IP Ping command"}, the internal name
    \emph{"ping.exe"} and so on... Depending on the OS version, some keys may be given
    peculiar visibility in the file properties dialog, however they are internally
    all the same.

    To match a versioninfo key/value pair, the special file offset anchor \verb+VI+ was
    introduced.  This is similar to the other anchors (like \verb+EP+ and \verb+SL+)
    except that, instead of matching the hex pattern against a single offset, it checks
    it against each and every key/value pair in the file. The \verb+VI+ token doesn't
    need nor accept a \verb#+/-# offset like e.g. \verb#EP+1#. As for the hex signature
    itself, it's just the utf16 dump of the key and value. Only the \verb+??+ and
    \verb+(aa|bb)+ wildcards are allowed in the signature. Usually, you don't need to
    bother figuring it out: each key/value pair together with the corresponding VI-based
    signature is printed by \verb+clamscan+ when the \verb+--debug+ option is given.

    For example \verb+clamscan --debug freecell.exe+ produces:
    \begin{verbatim}
[...]
Recognized MS-EXE/DLL file
in cli_peheader
versioninfo_cb: type: 10, name: 1, lang: 410, rva: 9608
cli_peheader: parsing version info @ rva 9608 (1/1)
VersionInfo (d2de): 'CompanyName'='Microsoft Corporation' -
VI:43006f006d00700061006e0079004e0061006d006500000000004d006900
630072006f0073006f0066007400200043006f00720070006f0072006100740
069006f006e000000
VersionInfo (d32a): 'FileDescription'='Entertainment Pack
FreeCell Game' - VI:460069006c006500440065007300630072006900700
0740069006f006e000000000045006e007400650072007400610069006e006d
0065006e00740020005000610063006b0020004600720065006500430065006
c006c002000470061006d0065000000
VersionInfo (d396): 'FileVersion'='5.1.2600.0 (xpclient.010817
-1148)' - VI:460069006c006500560065007200730069006f006e00000000
0035002e0031002e0032003600300030002e003000200028007800700063006
c00690065006e0074002e003000310030003800310037002d00310031003400
380029000000
VersionInfo (d3fa): 'InternalName'='freecell' - VI:49006e007400
650072006e0061006c004e0061006d006500000066007200650065006300650
06c006c000000
VersionInfo (d4ba): 'OriginalFilename'='freecell' - VI:4f007200
6900670069006e0061006c00460069006c0065006e0061006d0065000000660
0720065006500630065006c006c000000
VersionInfo (d4f6): 'ProductName'='Sistema operativo Microsoft
Windows' - VI:500072006f0064007500630074004e0061006d00650000000
000530069007300740065006d00610020006f00700065007200610074006900
76006f0020004d006900630072006f0073006f0066007400ae0020005700690
06e0064006f0077007300ae000000
VersionInfo (d562): 'ProductVersion'='5.1.2600.0' - VI:50007200
6f006400750063007400560065007200730069006f006e00000035002e00310
02e0032003600300030002e0030000000
[...]
    \end{verbatim}
Although VI-based signatures are intended for use in logical signatures you can test them
using ordinary \verb+.ndb+ files. For example:
    \begin{verbatim}
my_test_vi_sig:1:VI:paste_your_hex_sig_here
    \end{verbatim}
Final note. If you want to decode a VI-based signature into a human readable form you can use:
    \begin{verbatim}
echo hex_string | xxd -r -p | strings -el
    \end{verbatim}
For example:
    \begin{verbatim}
$ echo 460069006c0065004400650073006300720069007000740069006f006e
000000000045006e007400650072007400610069006e006d0065006e007400200
05000610063006b0020004600720065006500430065006c006c00200047006100
6d0065000000 | xxd -r -p | strings -el
FileDescription
Entertainment Pack FreeCell Game
    \end{verbatim}

    \subsection{Trusted and Revoked Certificates}
    Clamav 0.98 checks signed PE files for certificates and verifies each
    certificate in the chain against a database of trusted and revoked
    certificates. The sinagure format is
\begin{verbatim}
Name;Trusted;Subject;Serial;Pubkey;Exponent;CodeSign;TimeSign;CertSign;
NotBefore;Comment[;minFL[;maxFL]]
\end{verbatim}
    where the corresponding fields are:
    \begin{itemize}
        \item \verb+Name:+ name of the entry
        \item \verb+Trusted:+ bit field, specifying whether the cert is
            trusted. 1 for trusted. 0 for revoked
        \item \verb+Subject:+ sha1 of the Subject field in hex
        \item \verb+Serial:+ the serial number as clamscan --debug --verbose
            reports
        \item \verb+Pubkey:+ the public key in hex
        \item \verb+Exponent:+ the exponent in hex. Currently ignored and
            hardcoded to 010001 (in hex)
        \item \verb+CodeSign:+ bit field, specifying whether this cert
            can sign code. 1 for true, 0 for false
        \item \verb+TimeSign:+ bit field. 1 for true, 0 for false
        \item \verb+CertSign:+ bit field, specifying whether this cert
            can sign other certs. 1 for true, 0 for false
        \item \verb+NotBefore:+ integer, cert should not be added before
            this variable. Defaults to 0 if left empty
        \item \verb+Comment:+ comments for this entry
    \end{itemize}
    The signatures for certs are stored inside \verb+.crb+ files.

    \subsection{Signatures based on container metadata}
    ClamAV 0.96 allows creating generic signatures matching files stored
    inside different container types which meet specific conditions.
    The signature format is
\begin{verbatim}
VirusName:ContainerType:ContainerSize:FileNameREGEX:
FileSizeInContainer:FileSizeReal:IsEncrypted:FilePos:
Res1:Res2[:MinFL[:MaxFL]]
\end{verbatim}
    where the corresponding fields are:
    \begin{itemize}
	\item \verb+VirusName:+ Virus name to be displayed when signature matches
	\item \verb+ContainerType:+ one of \verb+CL_TYPE_ZIP+, \verb+CL_TYPE_RAR+,
	\verb+CL_TYPE_ARJ+,\\
	\verb+CL_TYPE_CAB+, \verb+CL_TYPE_7Z+, \verb+CL_TYPE_MAIL+, \verb+CL_TYPE_(POSIX|OLD)_TAR+,\\
	\verb+CL_TYPE_CPIO_(OLD|ODC|NEWC|CRC)+ or \verb+*+ to match
	any of the container types listed here
	\item \verb+ContainerSize:+ size of the container file itself (eg. size of
	the zip archive) specified in bytes as absolute value or range \verb+x-y+
	\item \verb+FileNameREGEX:+ regular expression describing name of the target file
	\item \verb+FileSizeInContainer:+ usually compressed size; for MAIL, TAR and CPIO ==
	\verb+FileSizeReal+; specified in bytes as absolute value or range
	\item \verb+FileSizeReal:+ usually uncompressed size; for MAIL, TAR and CPIO ==
	\verb+FileSizeInContainer+; absolute value or range
	\item \verb+IsEncrypted+: 1 if the target file is encrypted, 0 if it's not and
	\verb+*+ to ignore
	\item \verb+FilePos+: file position in container (counting from 1); absolute value
	or range
	\item \verb+Res1+: when \verb+ContainerType+ is \verb+CL_TYPE_ZIP+ or
	\verb+CL_TYPE_RAR+ this field is treated as a CRC sum of the target file
	specified in hexadecimal format; for other container types it's ignored
	\item \verb+Res2+: not used as of ClamAV 0.96
    \end{itemize}
    The signatures for container files are stored inside \verb+.cdb+ files.

    \subsection{Signatures based on ZIP/RAR metadata (obsolete)}
    The (now obsolete) archive metadata signatures can be only applied
    to ZIP and RAR files and have the following format:
\begin{verbatim}
virname:encrypted:filename:normal size:csize:crc32:cmethod:
fileno:max depth
\end{verbatim}
    where the corresponding fields are:
    \begin{itemize}
	\item Virus name
	\item Encryption flag (1 -- encrypted, 0 -- not encrypted)
	\item File name (this is a regular expression - * to ignore)
	\item Normal (uncompressed) size (* to ignore)
	\item Compressed size (* to ignore)
	\item CRC32 (* to ignore)
	\item Compression method (* to ignore)
	\item File position in archive (* to ignore)
	\item Maximum number of nested archives (* to ignore)
    \end{itemize}
    The database file should have the extension of \verb+.zmd+ or
    \verb+.rmd+ for zip or rar metadata respectively.

    \subsection{Whitelist databases}
    To whitelist a specific file use the MD5 signature format and place
    it inside a database file with the extension of \verb+.fp+.
    To whitelist a specific file with the SHA1 or SHA256 file hash signature
    format, place the signature inside a database file with the extension
    of \verb+.sfp+.\\

    \noindent
    To whitelist a specific signature from the database you just add
    its name into a local file called local.ign2 stored inside the
    database directory. You can additionally follow the signature name
    with the MD5 of the entire database entry for this signature, eg:
\begin{verbatim}
Eicar-Test-Signature:bc356bae4c42f19a3de16e333ba3569c
\end{verbatim}
    In such a case, the signature will no longer be whitelisted when
    its entry in the database gets modified (eg. the signature gets
    updated to avoid false alerts).

    \subsection{Signature names}
    ClamAV uses the following prefixes for signature names:
    \begin{itemize}
	\item \emph{Worm} for Internet worms
	\item \emph{Trojan} for backdoor programs
	\item \emph{Adware} for adware
	\item \emph{Flooder} for flooders
        \item \emph{HTML} for HTML files
        \item \emph{Email} for email messages
        \item \emph{IRC} for IRC trojans
	\item \emph{JS} for Java Script malware
	\item \emph{PHP} for PHP malware
	\item \emph{ASP} for ASP malware
	\item \emph{VBS} for VBS malware
	\item \emph{BAT} for BAT malware
	\item \emph{W97M}, \emph{W2000M} for Word macro viruses
	\item \emph{X97M}, \emph{X2000M} for Excel macro viruses
	\item \emph{O97M}, \emph{O2000M} for generic Office macro viruses
	\item \emph{DoS} for Denial of Service attack software
	\item \emph{DOS} for old DOS malware
	\item \emph{Exploit} for popular exploits
	\item \emph{VirTool} for virus construction kits
	\item \emph{Dialer} for dialers
	\item \emph{Joke} for hoaxes
    \end{itemize}
    Important rules of the naming convention:
    \begin{itemize}
	\item always use a -zippwd suffix in the malware name for signatures
	      of type zmd,
	\item always use a -rarpwd suffix in the malware name for signatures
	      of type rmd,
	\item only use alphanumeric characters, dash (-), dot (.), underscores
	      (\_) in malware names, never use space, apostrophe or quote mark.
    \end{itemize}

    \section{Special files}

    \subsection{HTML}
    ClamAV contains a special HTML normalisation code which helps to detect
    HTML exploits. Running \verb+sigtool --html-normalise+ on a HTML file
    should generate the following files:
    \begin{itemize}
	\item nocomment.html - the file is normalized, lower-case, with all
	comments and superflous white space removed
	\item notags.html - as above but with all HTML tags removed
    \end{itemize}
    The code automatically decodes JScript.encode parts and char ref's (e.g.
    \verb+&#102;+). You need to create a signature against one of the created
    files. To eliminate potential false positive alerts the target type should
    be set to 3.

    \subsection{Text files}
    Similarly to HTML all ASCII text files get normalized (converted
    to lower-case, all superflous white space and control characters removed,
    etc.) before scanning. Use \verb+clamscan --leave-temps+ to obtain
    a normalized file then create a signature with the target type 7.

    \subsection{Compressed Portable Executable files}
    If the file is compressed with UPX, FSG, Petite or other PE packer
    supported by libclamav, run \verb+clamscan+ with
    \verb+--debug --leave-temps+. Example output for a FSG compressed file:
    \begin{verbatim}
LibClamAV debug: UPX/FSG/MEW: empty section found - assuming compression
LibClamAV debug: FSG: found old EP @119e0
LibClamAV debug: FSG: Unpacked and rebuilt executable saved in
/tmp/clamav-f592b20f9329ac1c91f0e12137bcce6c
    \end{verbatim}
    Next create a type 1 signature for \verb+/tmp/clamav-f592b20f9329ac1c91f0e12137bcce6c+

\end{document}<|MERGE_RESOLUTION|>--- conflicted
+++ resolved
@@ -492,11 +492,7 @@
 (63|64)61706528;S3+50:68efa311c3b9963cb1ee8e586d32aeb9043e;f9c58
 dcf43987e4f519d629b103375;SL+550:6300680065005c0046006900
     \end{verbatim}
-<<<<<<< HEAD
-
     \subsection{Special Subsignature Types}
-=======
->>>>>>> 22bcb9b2
     Macro subsignatures(clamav-0.96): \verb+${min-max}MACROID$+:
     \begin{itemize}
       \item Macro subsignatures are used to combine a number of existing extended
@@ -529,7 +525,6 @@
       \end{itemize}
 	\item For more information and examples please see \url{https://wwws.clamav.net/bugzilla/show_bug.cgi?id=164}.
     \end{itemize}
-<<<<<<< HEAD
     PCRE subsignatures(clamav-0.99): \verb+Trigger/PCRE/[Flags]+
     \begin{itemize}
     \item \verb+Trigger+ is a required field that is a valid \verb+LogicalExpression+ and
@@ -597,8 +592,6 @@
     \item \verb+i+\\
     Match subsignature as case-insensitive. (ex. ..;42434445/i;..)
     \end{itemize}
-=======
->>>>>>> 22bcb9b2
 
     \subsection{Icon signatures for PE files}
     ClamAV 0.96 includes an approximate/fuzzy icon matcher to help
