--- conflicted
+++ resolved
@@ -1141,71 +1141,6 @@
 /* -------------------------- Initialization ---------------- */
 static void setup_connections(int argc, char *argv[])
 {
-<<<<<<< HEAD
-	struct optstruct *opts;
-	struct optstruct *clamd_opts;
-	unsigned i;
-	char *conn = NULL;
-
-	opts = optparse(NULL, argc, argv, 1, OPT_CLAMDTOP, 0, NULL);
-	if (!opts) {
-	    fprintf(stderr, "ERROR: Can't parse command line options\n");
-	    EXIT_PROGRAM(FAIL_CMDLINE);
-	}
-
-	if(optget(opts, "help")->enabled) {
-	    optfree(opts);
-	    help();
-	    normal_exit = 1;
-	    exit(0);
-	}
-
-	if(optget(opts, "version")->enabled) {
-	    printf("Clam AntiVirus Monitoring Tool %s\n", get_version());
-	    optfree(opts);
-	    normal_exit = 1;
-	    exit(0);
-	}
-
-	if(optget(opts, "defaultcolors")->enabled)
-	    default_colors = 1;
-	memset(&global, 0, sizeof(global));
-	if (!opts->filename || !opts->filename[0]) {
-	    const struct optstruct *opt;
-	    const char *clamd_conf = optget(opts, "config-file")->strarg;
-
-	    if ((clamd_opts = optparse(clamd_conf, 0, NULL, 1, OPT_CLAMD, 0, NULL)) == NULL) {
-		fprintf(stderr, "Can't parse clamd configuration file %s\n", clamd_conf);
-		EXIT_PROGRAM(FAIL_CMDLINE);
-	    }
-
-	    if((opt = optget(clamd_opts, "LocalSocket"))->enabled) {
-		conn = strdup(opt->strarg);
-		if (!conn) {
-		    fprintf(stderr, "Can't strdup LocalSocket value\n");
-		    EXIT_PROGRAM(FAIL_INITIAL_CONN);
-		}
-	    } else if ((opt = optget(clamd_opts, "TCPSocket"))->enabled) {
-		char buf[512];
-		const struct optstruct *opt_addr;
-		const char *host = "localhost";
-		if ((opt_addr = optget(clamd_opts, "TCPAddr"))->enabled) {
-		    host = opt_addr->strarg;
-		}
-		snprintf(buf, sizeof(buf), "%s:%llu", host, opt->numarg);
-		conn = strdup(buf);
-	    } else {
-		fprintf(stderr, "Can't find how to connect to clamd\n");
-		EXIT_PROGRAM(FAIL_INITIAL_CONN);
-	    }
-	    optfree(clamd_opts);
-	    global.num_clamd = 1;
-	} else {
-	    unsigned i = 0;
-	    while (opts->filename[i]) { i++; }
-	    global.num_clamd = i;
-	}
-=======
     struct optstruct *opts;
     struct optstruct *clamd_opts;
     unsigned i;
@@ -1271,7 +1206,6 @@
         while (opts->filename[i]) { i++; }
         global.num_clamd = i;
     }
->>>>>>> 33a3a884
 
 #ifdef _WIN32
     WSADATA wsaData;
