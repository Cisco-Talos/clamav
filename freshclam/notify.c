--- conflicted
+++ resolved
@@ -145,10 +145,7 @@
 
                 optfree(opts);
                 freeaddrinfo(res);
-<<<<<<< HEAD
-=======
-
->>>>>>> 33a3a884
+
                 return sockd;
             }
 
