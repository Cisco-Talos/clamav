/*
 *  Copyright (C) 2002 - 2006 Tomasz Kojm <tkojm@clamav.net>
 *
 *  This program is free software; you can redistribute it and/or modify
 *  it under the terms of the GNU General Public License version 2 as
 *  published by the Free Software Foundation.
 *
 *  This program is distributed in the hope that it will be useful,
 *  but WITHOUT ANY WARRANTY; without even the implied warranty of
 *  MERCHANTABILITY or FITNESS FOR A PARTICULAR PURPOSE.  See the
 *  GNU General Public License for more details.
 *
 *  You should have received a copy of the GNU General Public License
 *  along with this program; if not, write to the Free Software
 *  Foundation, Inc., 51 Franklin Street, Fifth Floor, Boston,
 *  MA 02110-1301, USA.
 */

#if HAVE_CONFIG_H
#include "clamav-config.h"
#endif

#include <stdio.h>
#include <stdlib.h>
#ifdef	HAVE_UNISTD_H
#include <unistd.h>
#endif
#include <string.h>
#include <errno.h>
#include <signal.h>
#include <time.h>
#include <sys/types.h>
#ifndef	_WIN32
#include <sys/wait.h>
#endif
#include <sys/stat.h>
#include <fcntl.h>
#ifdef	HAVE_PWD_H
#include <pwd.h>
#endif
#ifdef HAVE_GRP_H
#include <grp.h>
#endif

#if defined(USE_SYSLOG) && !defined(C_AIX)
#include <syslog.h>
#endif

#include "target.h"
#include "clamav.h"
#include "freshclamcodes.h"

#include "libclamav/others.h"
#include "libclamav/str.h"

#include "shared/optparser.h"
#include "shared/output.h"
#include "shared/misc.h"

#include "execute.h"
#include "manager.h"
#include "mirman.h"

static short terminate = 0;
extern int active_children;

static short foreground = 1;
char updtmpdir[512], dbdir[512];
int sigchld_wait = 1;
const char *pidfile = NULL;
char hostid[37];

void submit_host_info(struct optstruct *opts);
char *get_hostid(void *cbdata);

static void
sighandler (int sig)
{

    switch (sig)
    {
#ifdef	SIGCHLD
    case SIGCHLD:
        if (sigchld_wait)
            waitpid (-1, NULL, WNOHANG);
        active_children--;
        break;
#endif

#ifdef SIGPIPE
    case SIGPIPE:
        /* no action, app will get EPIPE */
        break;
#endif

#ifdef	SIGALRM
    case SIGALRM:
        terminate = -1;
        break;
#endif
#ifdef	SIGUSR1
    case SIGUSR1:
        terminate = -1;
        break;
#endif

#ifdef	SIGHUP
    case SIGHUP:
        terminate = -2;
        break;
#endif

    default:
        if (*updtmpdir)
            cli_rmdirs (updtmpdir);
        if (pidfile)
            unlink (pidfile);
        logg ("Update process terminated\n");
        exit (2);
    }

    return;
}

static void
writepid (const char *pidfile)
{
    FILE *fd;
    int old_umask;
    old_umask = umask (0006);
    if ((fd = fopen (pidfile, "w")) == NULL)
    {
        logg ("!Can't save PID to file %s: %s\n", pidfile, strerror (errno));
    }
    else
    {
        fprintf (fd, "%d", (int) getpid ());
        fclose (fd);
    }
    umask (old_umask);
}

static void
help (void)
{
    mprintf_stdout = 1;

    mprintf ("\n");
    mprintf ("                   Clam AntiVirus: freshclam  %s\n",
             get_version ());
    printf ("           By The ClamAV Team: http://www.clamav.net/team\n");
    printf ("           (C) 2007-2009 Sourcefire, Inc. et al.\n\n");

    mprintf ("    --help               -h              show help\n");
    mprintf
        ("    --version            -V              print version number and exit\n");
    mprintf ("    --verbose            -v              be verbose\n");
    mprintf
        ("    --debug                              enable debug messages\n");
    mprintf
        ("    --quiet                              only output error messages\n");
    mprintf
        ("    --no-warnings                        don't print and log warnings\n");
    mprintf
        ("    --stdout                             write to stdout instead of stderr\n");
    mprintf ("\n");
    mprintf
        ("    --config-file=FILE                   read configuration from FILE.\n");
    mprintf ("    --log=FILE           -l FILE         log into FILE\n");
#ifndef _WIN32
    mprintf ("    --daemon             -d              run in daemon mode\n");
    mprintf
        ("    --pid=FILE           -p FILE         save daemon's pid in FILE\n");
    mprintf ("    --user=USER          -u USER         run as USER\n");
#endif
    mprintf
        ("    --no-dns                             force old non-DNS verification method\n");
    mprintf
        ("    --checks=#n          -c #n           number of checks per day, 1 <= n <= 50\n");
    mprintf
        ("    --datadir=DIRECTORY                  download new databases into DIRECTORY\n");
#ifdef BUILD_CLAMD
    mprintf
        ("    --daemon-notify[=/path/clamd.conf]   send RELOAD command to clamd\n");
#endif
    mprintf
        ("    --local-address=IP   -a IP           bind to IP for HTTP downloads\n");
    mprintf
        ("    --on-update-execute=COMMAND          execute COMMAND after successful update\n");
    mprintf
        ("    --on-error-execute=COMMAND           execute COMMAND if errors occured\n");
    mprintf
        ("    --on-outdated-execute=COMMAND        execute COMMAND when software is outdated\n");
    mprintf
        ("    --list-mirrors                       print mirrors from mirrors.dat\n");
    mprintf
        ("    --enable-stats                       enable statistical information reporting\n");
    mprintf
        ("    --stats-host-id=UUID                 HostID in the form of an UUID to use when submitting statistical information\n");
    mprintf
        ("    --update-db=DBNAME                   only update database DBNAME\n");

    mprintf ("\n");
}

static int
download (const struct optstruct *opts, const char *cfgfile)
{
    int ret = 0, try = 1, maxattempts = 0;
    const struct optstruct *opt;


    maxattempts = optget (opts, "MaxAttempts")->numarg;
    logg ("*Max retries == %d\n", maxattempts);

    if (!(opt = optget (opts, "DatabaseMirror"))->enabled)
    {
        logg ("^You must specify at least one database mirror in %s\n",
              cfgfile);
        return FCE_CONFIG;
    }
    else
    {
        while (opt)
        {
            ret = downloadmanager (opts, opt->strarg, try);
#ifndef _WIN32
            alarm (0);
#endif
            if (ret == FCE_CONNECTION || ret == FCE_BADCVD
                || ret == FCE_FAILEDGET || ret == FCE_MIRRORNOTSYNC)
            {
                if (try < maxattempts)
                {
                    logg ("Trying again in 5 secs...\n");
                    try++;
                    sleep (5);
                    continue;
                }
                else
                {
                    logg ("Giving up on %s...\n", opt->strarg);
                    opt = (struct optstruct *) opt->nextarg;
                    if (!opt)
                    {
                        logg ("Update failed. Your network may be down or none of the mirrors listed in %s is working. Check http://www.clamav.net/support/mirror-problem for possible reasons.\n", cfgfile);
                    }
                }

            }
            else
            {
                return ret;
            }
        }
    }

    return ret;
}

static void
msg_callback (enum cl_msg severity, const char *fullmsg, const char *msg,
              void *ctx)
{
    switch (severity)
    {
    case CL_MSG_ERROR:
        logg ("^[LibClamAV] %s", msg);
        break;
    case CL_MSG_WARN:
        logg ("~[LibClamAV] %s", msg);
	break;
    default:
        logg ("*[LibClamAV] %s", msg);
        break;
    }
}

int
main (int argc, char **argv)
{
    int ret = FCE_CONNECTION, retcl;
    const char *cfgfile, *arg = NULL;
    char *pt;
    struct optstruct *opts;
    const struct optstruct *opt;
#ifndef	_WIN32
    struct sigaction sigact;
    struct sigaction oldact;
#endif
#ifdef HAVE_PWD_H
    const char *dbowner;
    struct passwd *user;
#endif
    STATBUF statbuf;
    struct mirdat mdat;

    if (check_flevel ())
        exit (FCE_INIT);

    if ((retcl = cl_init (CL_INIT_DEFAULT)))
    {
        mprintf ("!Can't initialize libclamav: %s\n", cl_strerror (retcl));
        return FCE_INIT;
    }

    if ((opts =
         optparse (NULL, argc, argv, 1, OPT_FRESHCLAM, 0, NULL)) == NULL)
    {
        mprintf ("!Can't parse command line options\n");
        return FCE_INIT;
    }

    if (optget (opts, "help")->enabled)
    {
        help ();
        optfree (opts);
        return 0;
    }

    /* parse the config file */
    cfgfile = optget (opts, "config-file")->strarg;
    pt = strdup (cfgfile);
    if ((opts =
         optparse (cfgfile, 0, NULL, 1, OPT_FRESHCLAM, 0, opts)) == NULL)
    {
        fprintf (stderr, "ERROR: Can't open/parse the config file %s\n", pt);
        free (pt);
        return FCE_INIT;
    }
    free (pt);

    if (optget (opts, "version")->enabled)
    {
        print_version (optget (opts, "DatabaseDirectory")->strarg);
        optfree (opts);
        return 0;
    }

    /* Stats/intelligence gathering  */
    if (optget(opts, "stats-host-id")->enabled) {
        char *p = optget(opts, "stats-host-id")->strarg;

        if (strcmp(p, "default")) {
            if (!strcmp(p, "anonymous")) {
                strcpy(hostid, STATS_ANON_UUID);
            } else {
                if (strlen(p) > 36) {
                    logg("!Invalid HostID\n");
                    optfree(opts);
                    return FCE_INIT;
                }

                strcpy(hostid, p);
            }
        } else {
            strcpy(hostid, "default");
        }
    }
    submit_host_info(opts);

    if (optget (opts, "HTTPProxyPassword")->enabled)
    {
        if (CLAMSTAT (cfgfile, &statbuf) == -1)
        {
            logg ("^Can't stat %s (critical error)\n", cfgfile);
            optfree (opts);
            return FCE_CONFIG;
        }

#ifndef _WIN32
        if (statbuf.
            st_mode & (S_IRGRP | S_IWGRP | S_IXGRP | S_IROTH | S_IWOTH |
                       S_IXOTH))
        {
            logg ("^Insecure permissions (for HTTPProxyPassword): %s must have no more than 0700 permissions.\n", cfgfile);
            optfree (opts);
            return FCE_CONFIG;
        }
#endif
    }

#ifdef HAVE_PWD_H
    /* freshclam shouldn't work with root privileges */
    dbowner = optget (opts, "DatabaseOwner")->strarg;

    if (!geteuid ())
    {
        if ((user = getpwnam (dbowner)) == NULL)
        {
            logg ("^Can't get information about user %s.\n", dbowner);
            optfree (opts);
            return FCE_USERINFO;
        }

        if (optget (opts, "AllowSupplementaryGroups")->enabled)
        {
#ifdef HAVE_INITGROUPS
            if (initgroups (dbowner, user->pw_gid))
            {
                logg ("^initgroups() failed.\n");
                optfree (opts);
                return FCE_USERORGROUP;
            }
#endif
        }
        else
        {
#ifdef HAVE_SETGROUPS
            if (setgroups (1, &user->pw_gid))
            {
                logg ("^setgroups() failed.\n");
                optfree (opts);
                return FCE_USERORGROUP;
            }
#endif
        }

        if (setgid (user->pw_gid))
        {
            logg ("^setgid(%d) failed.\n", (int) user->pw_gid);
            optfree (opts);
            return FCE_USERORGROUP;
        }

        if (setuid (user->pw_uid))
        {
            logg ("^setuid(%d) failed.\n", (int) user->pw_uid);
            optfree (opts);
            return FCE_USERORGROUP;
        }
    }
#endif /* HAVE_PWD_H */

    /* initialize some important variables */

    if (optget (opts, "Debug")->enabled || optget (opts, "debug")->enabled)
        cl_debug ();

    if (optget (opts, "verbose")->enabled)
        mprintf_verbose = 1;

    if (optget (opts, "quiet")->enabled)
        mprintf_quiet = 1;

    if (optget (opts, "no-warnings")->enabled)
    {
        mprintf_nowarn = 1;
        logg_nowarn = 1;
    }

    if (optget (opts, "stdout")->enabled)
        mprintf_stdout = 1;

    /* initialize logger */
    logg_verbose = mprintf_verbose ? 1 : optget (opts, "LogVerbose")->enabled;
    logg_time = optget (opts, "LogTime")->enabled;
    logg_size = optget (opts, "LogFileMaxSize")->numarg;
    if (logg_size)
        logg_rotate = optget(opts, "LogRotate")->enabled;

    if ((opt = optget (opts, "UpdateLogFile"))->enabled)
    {
        logg_file = opt->strarg;
        if (logg ("#--------------------------------------\n"))
        {
            mprintf ("!Problem with internal logger (UpdateLogFile = %s).\n",
                     logg_file);
            optfree (opts);
            return FCE_LOGGING;
        }
    }
    else
        logg_file = NULL;

#if defined(USE_SYSLOG) && !defined(C_AIX)
    if (optget (opts, "LogSyslog")->enabled)
    {
        int fac = LOG_LOCAL6;

        if ((opt = optget (opts, "LogFacility"))->enabled)
        {
            if ((fac = logg_facility (opt->strarg)) == -1)
            {
                mprintf ("!LogFacility: %s: No such facility.\n",
                         opt->strarg);
                optfree (opts);
                return FCE_LOGGING;
            }
        }

        openlog ("freshclam", LOG_PID, fac);
        logg_syslog = 1;
    }
#endif

    cl_set_clcb_msg (msg_callback);
    /* change the current working directory */
    if (chdir (optget (opts, "DatabaseDirectory")->strarg))
    {
        logg ("!Can't change dir to %s\n",
              optget (opts, "DatabaseDirectory")->strarg);
        optfree (opts);
        return FCE_DIRECTORY;
    }
    else
    {
        if (!getcwd (dbdir, sizeof (dbdir)))
        {
            logg ("!getcwd() failed\n");
            optfree (opts);
            return FCE_DIRECTORY;
        }
        logg ("*Current working dir is %s\n", dbdir);
    }


    if (optget (opts, "list-mirrors")->enabled)
    {
        if (mirman_read ("mirrors.dat", &mdat, 1) == -1)
        {
            printf ("Can't read mirrors.dat\n");
            optfree (opts);
            return FCE_FILE;
        }
        mirman_list (&mdat);
        mirman_free (&mdat);
        optfree (opts);
        return 0;
    }

    if ((opt = optget (opts, "PrivateMirror"))->enabled)
    {
        struct optstruct *dbm, *opth;

        dbm = (struct optstruct *) optget (opts, "DatabaseMirror");
        dbm->active = dbm->enabled = 1;
        do
        {
            if (cli_strbcasestr (opt->strarg, ".clamav.net"))
            {
                logg ("!PrivateMirror: *.clamav.net is not allowed in this mode\n");
                optfree (opts);
                return FCE_PRIVATEMIRROR;
            }

            if (dbm->strarg)
                free (dbm->strarg);
            dbm->strarg = strdup (opt->strarg);
            if (!dbm->strarg)
            {
                logg ("!strdup() failed\n");
                optfree (opts);
                return FCE_MEM;
            }
            if (!dbm->nextarg)
            {
                dbm->nextarg =
                    (struct optstruct *) calloc (1,
                                                 sizeof (struct optstruct));
                if (!dbm->nextarg)
                {
                    logg ("!calloc() failed\n");
                    optfree (opts);
                    return FCE_MEM;
                }
            }
            opth = dbm;
            dbm = dbm->nextarg;
        }
        while ((opt = opt->nextarg));

        opth->nextarg = NULL;
        while (dbm)
        {
            free (dbm->name);
            free (dbm->cmd);
            free (dbm->strarg);
            opth = dbm;
            dbm = dbm->nextarg;
            free (opth);
        }

        /* disable DNS db checks */
        opth = (struct optstruct *) optget (opts, "no-dns");
        opth->active = opth->enabled = 1;

        /* disable scripted updates */
        opth = (struct optstruct *) optget (opts, "ScriptedUpdates");
        opth->active = opth->enabled = 0;
    }

    *updtmpdir = 0;

#ifdef _WIN32
    signal (SIGINT, sighandler);
#else
    memset (&sigact, 0, sizeof (struct sigaction));
    sigact.sa_handler = sighandler;
    sigaction (SIGINT, &sigact, NULL);
    sigaction (SIGPIPE, &sigact, NULL);
#endif
    if (optget (opts, "daemon")->enabled)
    {
        int bigsleep, checks;
#ifndef	_WIN32
        time_t now, wakeup;

        sigaction (SIGTERM, &sigact, NULL);
        sigaction (SIGHUP, &sigact, NULL);
        sigaction (SIGCHLD, &sigact, NULL);
#endif

        checks = optget (opts, "Checks")->numarg;

        if (checks <= 0)
        {
            logg ("^Number of checks must be a positive integer.\n");
            optfree (opts);
            return FCE_CHECKS;
        }

        if (!optget (opts, "DNSDatabaseInfo")->enabled
            || optget (opts, "no-dns")->enabled)
        {
            if (checks > 50)
            {
                logg ("^Number of checks must be between 1 and 50.\n");
                optfree (opts);
                return FCE_CHECKS;
            }
        }

        bigsleep = 24 * 3600 / checks;

#ifndef _WIN32
        if (!optget (opts, "Foreground")->enabled)
        {
            if (daemonize () == -1)
            {
                logg ("!daemonize() failed\n");
                optfree (opts);
                return FCE_FAILEDUPDATE;
            }
            foreground = 0;
            mprintf_disabled = 1;
        }
#endif

        if ((opt = optget (opts, "PidFile"))->enabled)
        {
            pidfile = opt->strarg;
            writepid (pidfile);
        }

        active_children = 0;

        logg ("#freshclam daemon %s (OS: " TARGET_OS_TYPE ", ARCH: "
              TARGET_ARCH_TYPE ", CPU: " TARGET_CPU_TYPE ")\n",
              get_version ());

        while (!terminate)
        {
            ret = download (opts, cfgfile);

            if (ret > 1)
            {
                if ((opt = optget (opts, "OnErrorExecute"))->enabled)
                    arg = opt->strarg;

                if (arg)
                    execute ("OnErrorExecute", arg, opts);

                arg = NULL;
            }

            logg ("#--------------------------------------\n");
#ifdef	SIGALRM
            sigaction (SIGALRM, &sigact, &oldact);
#endif
#ifdef	SIGUSR1
            sigaction (SIGUSR1, &sigact, &oldact);
#endif

#ifdef	_WIN32
            sleep (bigsleep);
#else
            time (&wakeup);
            wakeup += bigsleep;
            alarm (bigsleep);
            do
            {
                pause ();
                time (&now);
            }
            while (!terminate && now < wakeup);

            if (terminate == -1)
            {
                logg ("Received signal: wake up\n");
                terminate = 0;
            }
            else if (terminate == -2)
            {
                logg ("Received signal: re-opening log file\n");
                terminate = 0;
                logg_close ();
            }
#endif

#ifdef	SIGALRM
            sigaction (SIGALRM, &oldact, NULL);
#endif
#ifdef	SIGUSR1
            sigaction (SIGUSR1, &oldact, NULL);
#endif
        }

    }
    else
    {
        ret = download (opts, cfgfile);
    }

    if (ret > 1)
    {
        if ((opt = optget (opts, "OnErrorExecute"))->enabled)
            execute ("OnErrorExecute", opt->strarg, opts);
    }

    if (pidfile)
    {
        unlink (pidfile);
    }

    optfree (opts);

    cl_cleanup_crypto();

    return (ret);
}

void submit_host_info(struct optstruct *opts)
{
    struct optstruct *opt;
    struct cl_engine *engine;
    cli_intel_t *intel;

    if (!optget(opts, "enable-stats")->enabled)
        return;

    engine = cl_engine_new();
    if (!(engine))
        return;

<<<<<<< HEAD
=======
    if (optget (opts, "Debug")->enabled || optget (opts, "debug")->enabled)
        cl_debug ();

    if (optget (opts, "verbose")->enabled)
        mprintf_verbose = 1;

>>>>>>> 9dc0fd34
    cl_engine_stats_enable(engine);

    intel = engine->stats_data;
    if (!(intel)) {
        engine->cb_stats_submit = NULL;
        cl_engine_free(engine);
        return;
    }

    intel->host_info = calloc(1, strlen(TARGET_OS_TYPE) + strlen(TARGET_ARCH_TYPE) + 2);
    if (!(intel->host_info)) {
        engine->cb_stats_submit = NULL;
        cl_engine_free(engine);
        return;
    }

    sprintf(intel->host_info, "%s %s", TARGET_OS_TYPE, TARGET_ARCH_TYPE);

    if (!strcmp(hostid, "none"))
        cl_engine_set_clcb_stats_get_hostid(engine, NULL);
    else if (strcmp(hostid, "default"))
        cl_engine_set_clcb_stats_get_hostid(engine, get_hostid);

    if (optget(opts, "stats-timeout")->enabled) {
        cl_engine_set_num(engine, CL_ENGINE_STATS_TIMEOUT, optget(opts, "StatsTimeout")->numarg);
    }

    cl_engine_free(engine);
}

int is_valid_hostid(void)
{
    int count, i;

    if (strlen(hostid) != 36)
        return 0;

    count=0;
    for (i=0; i < 36; i++)
        if (hostid[i] == '-')
            count++;

    if (count != 4)
        return 0;

    if (hostid[8] != '-' || hostid[13] != '-' || hostid[18] != '-' || hostid[23] != '-')
        return 0;

    return 1;
}

char *get_hostid(void *cbdata)
{
    if (!strcmp(hostid, "none"))
        return NULL;

    if (!is_valid_hostid())
        return strdup(STATS_ANON_UUID);

    logg("HostID is valid: %s\n", hostid);

    return strdup(hostid);
}<|MERGE_RESOLUTION|>--- conflicted
+++ resolved
@@ -753,15 +753,12 @@
     if (!(engine))
         return;
 
-<<<<<<< HEAD
-=======
     if (optget (opts, "Debug")->enabled || optget (opts, "debug")->enabled)
         cl_debug ();
 
     if (optget (opts, "verbose")->enabled)
         mprintf_verbose = 1;
 
->>>>>>> 9dc0fd34
     cl_engine_stats_enable(engine);
 
     intel = engine->stats_data;
