#if HAVE_CONFIG_H
#include "clamav-config.h"
#endif

#include <stdio.h>

#include <stdlib.h>
#include <limits.h>
#include <fcntl.h>
#include <string.h>
#include <check.h>
#include <sys/types.h>
#include <dirent.h>
<<<<<<< HEAD
#include <sys/mman.h>
=======
>>>>>>> d5f7afdd
#include "../libclamav/clamav.h"
#include "../libclamav/others.h"
#include "../libclamav/matcher.h"
#include "../libclamav/version.h"
#include "../libclamav/dsig.h"
#include "../libclamav/sha256.h"
#include "checks.h"

/* extern void cl_free(struct cl_engine *engine); */
START_TEST (test_cl_free)
/*
    struct cl_engine *engine = NULL;
    cl_free(NULL);
*/
END_TEST

/* extern struct cl_engine *cl_dup(struct cl_engine *engine); */
START_TEST (test_cl_dup)
    /*
    struct cl_engine *engine;
    fail_unless(NULL == cl_dup(NULL), "cl_dup null pointer");
    */
END_TEST

/* extern int cl_build(struct cl_engine *engine); */
START_TEST (test_cl_build)
    /*
    struct cl_engine *engine;
    fail_unless(CL_ENULLARG == cl_build(NULL), "cl_build null pointer");
    engine = calloc(sizeof(struct cl_engine),1);
    fail_unless(engine, "cl_build calloc");
    fail_unless(CL_ENULLARG == cl_build(engine), "cl_build(engine) with null ->root");
    */
/*    engine->root = cli_calloc(CL_TARGET_TABLE_SIZE, sizeof(struct cli_matcher *)); */
END_TEST

/* extern void cl_debug(void); */
START_TEST (test_cl_debug)
{
    int old_status = cli_debug_flag;
    cli_debug_flag = 0;
    cl_debug();
    fail_unless(1 == cli_debug_flag, "cl_debug failed to set cli_debug_flag");

    cli_debug_flag = 1;
    cl_debug();
    fail_unless(1 == cli_debug_flag, "cl_debug failed when flag was already set");
    cli_debug_flag = old_status;
}
END_TEST

/* extern const char *cl_retdbdir(void); */
START_TEST (test_cl_retdbdir)
    fail_unless(!strcmp(DATADIR, cl_retdbdir()), "cl_retdbdir");
END_TEST

#ifndef REPO_VERSION
#define REPO_VERSION VERSION
#endif

/* extern const char *cl_retver(void); */
START_TEST (test_cl_retver)
{
    const char *ver = cl_retver();
    fail_unless(!strcmp(REPO_VERSION""VERSION_SUFFIX, ver),"cl_retver");
    fail_unless(strcspn(ver,"012345789") < strlen(ver),
		    "cl_retver must have a number");
}
END_TEST

/* extern void cl_cvdfree(struct cl_cvd *cvd); */
START_TEST (test_cl_cvdfree)
/*
    struct cl_cvd *cvd1, *cvd2;

    cvd1 = malloc(sizeof(struct cl_cvd));
    fail_unless(cvd1, "cvd malloc");
    cl_cvdfree(cvd1);

    cvd2 = malloc(sizeof(struct cl_cvd));
    cvd2->time = malloc(1);
    cvd2->md5 = malloc(1);
    cvd2->dsig= malloc(1);
    cvd2->builder = malloc(1);
    fail_unless(cvd2, "cvd malloc");
    fail_unless(cvd2->time, "cvd malloc");
    fail_unless(cvd2->md5, "cvd malloc");
    fail_unless(cvd2->dsig, "cvd malloc");
    fail_unless(cvd2->builder, "cvd malloc");
    cl_cvdfree(cvd2);
    cl_cvdfree(NULL);
*/
END_TEST

/* extern int cl_statfree(struct cl_stat *dbstat); */
START_TEST (test_cl_statfree)
/*
    struct cl_stat *stat;
    fail_unless(CL_ENULLARG == cl_statfree(NULL), "cl_statfree(NULL)");
    
    stat = malloc(sizeof(struct cl_stat));
    fail_unless(NULL != stat, "malloc");
    fail_unless(CL_SUCCESS == cl_statfree(stat), "cl_statfree(empty_struct)");
    
    stat = malloc(sizeof(struct cl_stat));
    fail_unless(NULL != stat, "malloc");
    stat->stattab = strdup("test");
    fail_unless(NULL != stat->stattab, "strdup");
    fail_unless(CL_SUCCESS == cl_statfree(stat), "cl_statfree(stat with stattab)");

    stat = malloc(sizeof(struct cl_stat));
    fail_unless(NULL != stat, "malloc");
    stat->stattab = NULL;
    fail_unless(CL_SUCCESS == cl_statfree(stat), "cl_statfree(stat with stattab) set to NULL");
*/
END_TEST

/* extern unsigned int cl_retflevel(void); */
START_TEST (test_cl_retflevel)
END_TEST    

/* extern struct cl_cvd *cl_cvdhead(const char *file); */
START_TEST (test_cl_cvdhead)
/*
    fail_unless(NULL == cl_cvdhead(NULL), "cl_cvdhead(null)");
    fail_unless(NULL == cl_cvdhead("input/cl_cvdhead/1.txt"), "cl_cvdhead(515 byte file, all nulls)");
*/
    /* the data read from the file is passed to cl_cvdparse, test cases for that are separate */
END_TEST

/* extern struct cl_cvd *cl_cvdparse(const char *head); */
START_TEST (test_cl_cvdparse)
END_TEST

static int get_test_file(int i, char *file, unsigned fsize, unsigned long *size);
static struct cl_engine *g_engine;

/* int cl_scandesc(int desc, const char **virname, unsigned long int *scanned, const struct cl_engine *engine, const struct cl_limits *limits, unsigned int options) */
START_TEST (test_cl_scandesc)
{
    const char *virname = NULL;
    char file[256];
    unsigned long size;
    unsigned long int scanned = 0;
    int ret;

    int fd = get_test_file(_i, file, sizeof(file), &size);
    cli_dbgmsg("scanning (scandesc) %s\n", file);
    ret = cl_scandesc(fd, &virname, &scanned, g_engine, CL_SCAN_STDOPT);
    cli_dbgmsg("scan end (scandesc) %s\n", file);

    fail_unless_fmt(ret == CL_VIRUS, "cl_scandesc failed for %s: %s", file, cl_strerror(ret));
    fail_unless_fmt(virname && !strcmp(virname, "ClamAV-Test-File.UNOFFICIAL"), "virusname: %s", virname);
    close(fd);
}
END_TEST

/* int cl_scanfile(const char *filename, const char **virname, unsigned long int *scanned, const struct cl_engine *engine, const struct cl_limits *limits, unsigned int options) */
START_TEST (test_cl_scanfile)
{
    const char *virname = NULL;
    char file[256];
    unsigned long size;
    unsigned long int scanned = 0;
    int ret;

    int fd = get_test_file(_i, file, sizeof(file), &size);
    close(fd);

    cli_dbgmsg("scanning (scanfile) %s\n", file);
    ret = cl_scanfile(file, &virname, &scanned, g_engine, CL_SCAN_STDOPT);
    cli_dbgmsg("scan end (scanfile) %s\n", file);

    fail_unless_fmt(ret == CL_VIRUS, "cl_scanfile failed for %s: %s", file, cl_strerror(ret));
    fail_unless_fmt(virname && !strcmp(virname, "ClamAV-Test-File.UNOFFICIAL"), "virusname: %s", virname);
}
END_TEST

START_TEST (test_cl_scanfile_callback)
{
    const char *virname = NULL;
    char file[256];
    unsigned long size;
    unsigned long int scanned = 0;
    int ret;

    int fd = get_test_file(_i, file, sizeof(file), &size);
    close(fd);

    cli_dbgmsg("scanning (scanfile_cb) %s\n", file);
    /* TODO: test callbacks */
    ret = cl_scanfile_callback(file, &virname, &scanned, g_engine, CL_SCAN_STDOPT, NULL);
    cli_dbgmsg("scan end (scanfile_cb) %s\n", file);

    fail_unless_fmt(ret == CL_VIRUS, "cl_scanfile failed for %s: %s", file, cl_strerror(ret));
    fail_unless_fmt(virname && !strcmp(virname, "ClamAV-Test-File.UNOFFICIAL"), "virusname: %s", virname);
}
END_TEST

START_TEST (test_cl_scandesc_callback)
{
    const char *virname = NULL;
    char file[256];
    unsigned long size;
    unsigned long int scanned = 0;
    int ret;

    int fd = get_test_file(_i, file, sizeof(file), &size);

    cli_dbgmsg("scanning (scandesc_cb) %s\n", file);
    /* TODO: test callbacks */
    ret = cl_scandesc_callback(fd, &virname, &scanned, g_engine, CL_SCAN_STDOPT, NULL);
    cli_dbgmsg("scan end (scandesc_cb) %s\n", file);

    fail_unless_fmt(ret == CL_VIRUS, "cl_scanfile failed for %s: %s", file, cl_strerror(ret));
    fail_unless_fmt(virname && !strcmp(virname, "ClamAV-Test-File.UNOFFICIAL"), "virusname: %s", virname);
    close(fd);
}
END_TEST

/* int cl_load(const char *path, struct cl_engine **engine, unsigned int *signo, unsigned int options) */
START_TEST (test_cl_load)
END_TEST

/* int cl_cvdverify(const char *file) */
START_TEST (test_cl_cvdverify)
END_TEST

/* int cl_statinidir(const char *dirname, struct cl_stat *dbstat) */
START_TEST (test_cl_statinidir)
END_TEST

/* int cl_statchkdir(const struct cl_stat *dbstat) */
START_TEST (test_cl_statchkdir)
END_TEST

/* void cl_settempdir(const char *dir, short leavetemps) */
START_TEST (test_cl_settempdir)
END_TEST

/* const char *cl_strerror(int clerror) */
START_TEST (test_cl_strerror)
END_TEST

static char **testfiles = NULL;
static unsigned testfiles_n = 0;
<<<<<<< HEAD
=======
static const expected_testfiles = 46;
>>>>>>> d5f7afdd

static void init_testfiles(void)
{
    struct dirent *dirent;
    unsigned i = 0;

    DIR *d = opendir(OBJDIR"/../test");
    fail_unless(!!d, "opendir");
    if (!d)
	return;
    testfiles = NULL;
    testfiles_n = 0;
    while ((dirent = readdir(d))) {
	if (strncmp(dirent->d_name, "clam", 4))
	    continue;
	i++;
	testfiles = cli_realloc(testfiles, i*sizeof(*testfiles));
	fail_unless(!!testfiles, "cli_realloc");
	testfiles[i-1] = strdup(dirent->d_name);
    }
    testfiles_n = i;
<<<<<<< HEAD
=======
    fail_unless_fmt(testfiles_n == expected_testfiles, "testfiles: %d != %d", testfiles_n, expected_testfiles);
>>>>>>> d5f7afdd

    closedir(d);
}

static void free_testfiles(void)
{
    unsigned i;
    for (i=0;i<testfiles_n;i++) {
	free(testfiles[i]);
    }
    free(testfiles);
    testfiles = NULL;
    testfiles_n = 0;
}

<<<<<<< HEAD
static struct cl_engine *g_engine;
=======
>>>>>>> d5f7afdd
static int inited = 0;

static void engine_setup(void)
{
    unsigned int sigs = 0;
    const char *hdb = OBJDIR"/clamav.hdb";

    init_testfiles();
    if (!inited)
	fail_unless(cl_init(CL_INIT_DEFAULT) == 0, "cl_init");
    inited = 1;
    g_engine = cl_engine_new();
    fail_unless(!!g_engine, "engine");
    fail_unless_fmt(cl_load(hdb, g_engine, &sigs, CL_DB_STDOPT) == 0, "cl_load %s", hdb);
    fail_unless(sigs == 1, "sigs");
    fail_unless(cl_engine_compile(g_engine) == 0, "cl_engine_compile");
}

static void engine_teardown(void)
{
    free_testfiles();
    cl_engine_free(g_engine);
}

static int get_test_file(int i, char *file, unsigned fsize, unsigned long *size)
{
    int fd;
    struct stat st;

    fail_unless(i < testfiles_n);
    snprintf(file, fsize, OBJDIR"/../test/%s", testfiles[i]);

    fd = open(file, O_RDONLY);
    fail_unless(fd > 0, "open");
    fail_unless(fstat(fd, &st) == 0, "fstat");
    *size = st.st_size;
    return fd;
}

<<<<<<< HEAD
static ssize_t pread_cb(void *handle, void *buf, size_t count, off_t offset)
{
    return pread(*((int*)handle), buf, count, offset);
}

START_TEST (test_cl_scanmap_callback_handle)
{
    const char *virname = NULL;
    unsigned long int scanned = 0;
    cl_fmap_t *map;
    int ret;
    char file[256];
    unsigned long size;

    int fd = get_test_file(_i, file, sizeof(file), &size);
    /* intentionally use different way than scanners.c for testing */
    map = cl_fmap_open_handle(&fd, 0, size, pread_cb, 1);
    fail_unless(!!map, "cl_fmap_open_handle");

    cli_dbgmsg("scanning (handle) %s\n", file);
    ret = cl_scanmap_callback(map, &virname, &scanned, g_engine, CL_SCAN_STDOPT, NULL);
    cli_dbgmsg("scan end (handle) %s\n", file);

    fail_unless_fmt(ret == CL_VIRUS, "cl_scanmap_callback failed for %s: %s", file, cl_strerror(ret));
    fail_unless_fmt(virname && !strcmp(virname, "ClamAV-Test-File.UNOFFICIAL"), "virusname: %s", virname);
    close(fd);
}
END_TEST

START_TEST (test_cl_scanmap_callback_mem)
{
    const char *virname = NULL;
    unsigned long int scanned = 0;
    cl_fmap_t *map;
    int ret;
    void *mem;
    unsigned long size;
    char file[256];

    int fd = get_test_file(_i, file, sizeof(file), &size);

    mem = mmap(NULL, size, PROT_READ, MAP_PRIVATE, fd, 0);
    fail_unless(mem != MAP_FAILED, "mmap");

    /* intentionally use different way than scanners.c for testing */
    map = cl_fmap_open_memory(mem, size);
    fail_unless(!!map, "cl_fmap_open_mem");

    cli_dbgmsg("scanning (mem) %s\n", file);
    ret = cl_scanmap_callback(map, &virname, &scanned, g_engine, CL_SCAN_STDOPT, NULL);
    cli_dbgmsg("scan end (mem) %s\n", file);
    fail_unless_fmt(ret == CL_VIRUS, "cl_scanmap_callback failed for %s: %s", file, cl_strerror(ret));
    fail_unless_fmt(virname && !strcmp(virname, "ClamAV-Test-File.UNOFFICIAL"), "virusname: %s for %s", virname, file);
    close(fd);

    munmap(mem, size);
}
END_TEST


=======
>>>>>>> d5f7afdd
static Suite *test_cl_suite(void)
{
    Suite *s = suite_create("cl_api");
    TCase *tc_cl = tcase_create("cl_dup");
    TCase *tc_cl_scan = tcase_create("cl_scan");

    suite_add_tcase (s, tc_cl);
    tcase_add_test(tc_cl, test_cl_free);
    tcase_add_test(tc_cl, test_cl_dup);
    tcase_add_test(tc_cl, test_cl_build);
    tcase_add_test(tc_cl, test_cl_debug);
    tcase_add_test(tc_cl, test_cl_retdbdir);
    tcase_add_test(tc_cl, test_cl_retver);
    tcase_add_test(tc_cl, test_cl_cvdfree);
    tcase_add_test(tc_cl, test_cl_statfree);
    tcase_add_test(tc_cl, test_cl_retflevel);
    tcase_add_test(tc_cl, test_cl_cvdhead);
    tcase_add_test(tc_cl, test_cl_cvdparse);
    tcase_add_test(tc_cl, test_cl_load);
    tcase_add_test(tc_cl, test_cl_cvdverify);
    tcase_add_test(tc_cl, test_cl_statinidir);
    tcase_add_test(tc_cl, test_cl_statchkdir);
    tcase_add_test(tc_cl, test_cl_settempdir);
    tcase_add_test(tc_cl, test_cl_strerror);

    suite_add_tcase(s, tc_cl_scan);
    tcase_add_checked_fixture (tc_cl_scan, engine_setup, engine_teardown);
<<<<<<< HEAD
    tcase_add_loop_test(tc_cl_scan, test_cl_scanmap_callback_handle, 0, 16);
    tcase_add_loop_test(tc_cl_scan, test_cl_scanmap_callback_mem, 0, 16);
=======
    tcase_add_loop_test(tc_cl_scan, test_cl_scandesc, 0, expected_testfiles);
    tcase_add_loop_test(tc_cl_scan, test_cl_scanfile, 0, expected_testfiles);
    tcase_add_loop_test(tc_cl_scan, test_cl_scandesc_callback, 0, expected_testfiles);
    tcase_add_loop_test(tc_cl_scan, test_cl_scanfile_callback, 0, expected_testfiles);
>>>>>>> d5f7afdd

    return s;
}

static uint8_t le_data[4] = {0x67,0x45,0x23,0x01};
static int32_t le_expected[4] = { 0x01234567, 0x67012345, 0x45670123, 0x23456701};
uint8_t *data = NULL;
uint8_t *data2 = NULL;
#define DATA_REP 100

static void data_setup(void)
{
        uint8_t *p;
        size_t i;

	data = malloc(sizeof(le_data)*DATA_REP);
	data2 = malloc(sizeof(le_data)*DATA_REP);
	fail_unless(!!data, "unable to allocate memory for fixture");
        fail_unless(!!data2, "unable to allocate memory for fixture");
        p = data;
        /* make multiple copies of le_data, we need to run readint tests in a loop, so we need
         * to give it some data to run it on */
        for(i=0; i<DATA_REP;i++) {
                memcpy(p, le_data, sizeof(le_data));
                p += sizeof(le_data);
        }
        memset(data2, 0, DATA_REP*sizeof(le_data));
}

static void data_teardown(void)
{
        free(data);
	free(data2);
}

#ifdef CHECK_HAVE_LOOPS
/* test reading with different alignments, _i is parameter from tcase_add_loop_test */
START_TEST (test_cli_readint16)
{
    size_t j;
    int16_t value;
    /* read 2 bytes apart, start is not always aligned*/
    for(j=_i;j <= DATA_REP*sizeof(le_data)-2;j += 2) {
        value = le_expected[j&3];
        fail_unless(cli_readint16(&data[j]) == value, "(1) data read must be little endian");
    }
    /* read 2 bytes apart, always aligned*/
    for(j=0;j <= DATA_REP*sizeof(le_data)-2;j += 2) {
        value = le_expected[j&3];
        fail_unless(cli_readint16(&data[j]) == value, "(2) data read must be little endian");
    }
}
END_TEST

/* test reading with different alignments, _i is parameter from tcase_add_loop_test */
START_TEST (test_cli_readint32)
{
    size_t j;
    int32_t value = le_expected[_i&3];
    /* read 4 bytes apart, start is not always aligned*/
    for(j=_i;j < DATA_REP*sizeof(le_data)-4;j += 4) {
        fail_unless(cli_readint32(&data[j]) == value, "(1) data read must be little endian");
    }
    value = le_expected[0];
    /* read 4 bytes apart, always aligned*/
    for(j=0;j < DATA_REP*sizeof(le_data)-4;j += 4) {
        fail_unless(cli_readint32(&data[j]) == value, "(2) data read must be little endian");
    }
}
END_TEST

/* test writing with different alignments, _i is parameter from tcase_add_loop_test */
START_TEST (test_cli_writeint32)
{
    size_t j;
    /* write 4 bytes apart, start is not always aligned*/
    for(j=_i;j < DATA_REP*sizeof(le_data) - 4;j += 4) {
        cli_writeint32(&data2[j], 0x12345678);
    }
    for(j=_i;j < DATA_REP*sizeof(le_data) - 4;j += 4) {
        fail_unless(cli_readint32(&data2[j]) == 0x12345678, "write/read mismatch");
    }
    /* write 4 bytes apart, always aligned*/
    for(j=0;j < DATA_REP*sizeof(le_data) - 4;j += 4) {
        cli_writeint32(&data2[j], 0x12345678);
    }
    for(j=0;j < DATA_REP*sizeof(le_data) - 4;j += 4) {
        fail_unless(cli_readint32(&data2[j]) == 0x12345678, "write/read mismatch");
    }
}
END_TEST

static struct dsig_test {
    const char *md5;
    const char *dsig;
    int result;
} dsig_tests [] = {
    {"ae307614434715274c60854c931a26de", "60uhCFmiN48J8r6c7coBv9Q1mehAWEGh6GPYA+60VhQcuXfb0iV1O+sCEyMiRXt/iYF6vXtPXHVd6DiuZ4Gfrry7sVQqNTt3o1/KwU1rc0l5FHgX/nC99fdr/fjaFtinMtRnUXHLeu0j8e6HK+7JLBpD37fZ60GC9YY86EclYGe", 
	CL_SUCCESS},
    {"96b7feb3b2a863846438809fe481906f", "Zh5gmf09Zfj6V4gmRKu/NURzhFiE9VloI7w1G33BgDdGSs0Xhscx6sjPUpFSCPsjOalyS4L8q7RS+NdGvNCsLymiIH6RYItlOZsygFhcGuH4jt15KAaAkvEg2TwmqR8z41nUaMlZ0c8q1MXYCLvQJyFARsfzIxS3PAoN2Y3HPoe",
	CL_SUCCESS},
    {"ae307614434715274c60854c931a26de", "Zh5gmf09Zfj6V4gmRKu/NURzhFiE9VloI7w1G33BgDdGSs0Xhscx6sjPUpFSCPsjOalyS4L8q7RS+NdGvNCsLymiIH6RYItlOZsygFhcGuH4jt15KAaAkvEg2TwmqR8z41nUaMlZ0c8q1MXYCLvQJyFARsfzIxS3PAoN2Y3HPoe",
	CL_EVERIFY},
    {"96b7feb3b2a863846438809fe481906f", "60uhCFmiN48J8r6c7coBv9Q1mehAWEGh6GPYA+60VhQcuXfb0iV1O+sCEyMiRXt/iYF6vXtPXHVd6DiuZ4Gfrry7sVQqNTt3o1/KwU1rc0l5FHgX/nC99fdr/fjaFtinMtRnUXHLeu0j8e6HK+7JLBpD37fZ60GC9YY86EclYGe",
	CL_EVERIFY},
    {"ae307614434715274060854c931a26de", "60uhCFmiN48J8r6c7coBv9Q1mehAWEGh6GPYA+60VhQcuXfb0iV1O+sCEyMiRXt/iYF6vXtPXHVd6DiuZ4Gfrry7sVQqNTt3o1/KwU1rc0l5FHgX/nC99fdr/fjaFtinMtRnUXHLeu0j8e6HK+7JLBpD37fZ60GC9YY86EclYGe",
	CL_EVERIFY},
    {"ae307614434715274c60854c931a26de", "60uhCFmiN48J8r6c7coBv9Q1mehAWEGh6GPYA+60VhQcuXfb0iV1O+sCEyMiRXt/iYF6vXtPXHVd6DiuZ4Gfrry7sVQqNTt3o1/KwU1rc0l5FHgX/nC99fdr/fjaatinMtRnUXHLeu0j8e6HK+7JLBpD37fZ60GC9YY86EclYGe",
	CL_EVERIFY},
    {"96b7feb3b2a863846438809fe481906f", "Zh5gmf09Zfj6V4gmRKu/NURzhFiE9VloI7w1G33BgDdGSs0Xhscx6sjPUpFSCPsjOalyS4L8q7RS+NdGvNCsLymiIH6RYItlOZsygFhcGuH4jt15KAaAkvEg2TwmqR8z41nUaMlZ0c8q1MYYCLvQJyFARsfzIxS3PAoN2Y3HPoe",
	CL_EVERIFY},
    {"ge307614434715274c60854c931a26dee","60uhCFmiN48J8r6c7coBv9Q1mehAWEGh6GPYA+60VhQcuXfb0iV1O+sCEyMiRXt/iYF6vXtPXHVd6DiuZ4Gfrry7sVQqNTt3o1/KwU1rc0l5FHgX/nC99fdr/fjaFtinMtRnUXHLeu0j8e6HK+7JLBpD37fZ60GC9YY86EclYGe",
	CL_EVERIFY},
    {"ae307614434715274c60854c931a26de", "60uhCFmiN48J8r6c7coBv9Q1mehAWEGh6GPYA+60VhQcuXfb0iV1O+sCEyMiRXt/iYF6vXtPXHVd6DiuZ4Gfrry7sVQqNTt3o1/KwU1rc0l5FHgX/nC99fdr/fjaFtinMtRnUXHLeu0j8e6HK+7JLBpD37fZ60GC9YY86EclYGee", 
	CL_EVERIFY},
    {"ae307614434715274c60854c931a26de", "60uhCFmiN48J8r6c7coBv9Q1mehAWEGh6GPYA+", 
	CL_EVERIFY}
};

static const size_t dsig_tests_cnt = sizeof(dsig_tests)/sizeof(dsig_tests[0]);

START_TEST (test_cli_dsig)
{
    fail_unless(cli_versig(dsig_tests[_i].md5, dsig_tests[_i].dsig) == dsig_tests[_i].result,
		"digital signature verification test failed");
}
END_TEST

static uint8_t tv1[3] = {
  0x61, 0x62, 0x63
};

static uint8_t tv2[56] = {
  0x61, 0x62, 0x63, 0x64, 0x62, 0x63, 0x64, 0x65,
  0x63, 0x64, 0x65, 0x66, 0x64, 0x65, 0x66, 0x67,
  0x65, 0x66, 0x67, 0x68, 0x66, 0x67, 0x68, 0x69,
  0x67, 0x68, 0x69, 0x6a, 0x68, 0x69, 0x6a, 0x6b,
  0x69, 0x6a, 0x6b, 0x6c, 0x6a, 0x6b, 0x6c, 0x6d,
  0x6b, 0x6c, 0x6d, 0x6e, 0x6c, 0x6d, 0x6e, 0x6f,
  0x6d, 0x6e, 0x6f, 0x70, 0x6e, 0x6f, 0x70, 0x71
};

static uint8_t res256[3][SHA256_HASH_SIZE] = {
  { 0xba, 0x78, 0x16, 0xbf, 0x8f, 0x01, 0xcf, 0xea, 0x41, 0x41, 0x40, 0xde,
    0x5d, 0xae, 0x22, 0x23, 0xb0, 0x03, 0x61, 0xa3, 0x96, 0x17, 0x7a, 0x9c,
    0xb4, 0x10, 0xff, 0x61, 0xf2, 0x00, 0x15, 0xad },
  { 0x24, 0x8d, 0x6a, 0x61, 0xd2, 0x06, 0x38, 0xb8, 0xe5, 0xc0, 0x26, 0x93,
    0x0c, 0x3e, 0x60, 0x39, 0xa3, 0x3c, 0xe4, 0x59, 0x64, 0xff, 0x21, 0x67,
    0xf6, 0xec, 0xed, 0xd4, 0x19, 0xdb, 0x06, 0xc1 },
  { 0xcd, 0xc7, 0x6e, 0x5c, 0x99, 0x14, 0xfb, 0x92, 0x81, 0xa1, 0xc7, 0xe2,
    0x84, 0xd7, 0x3e, 0x67, 0xf1, 0x80, 0x9a, 0x48, 0xa4, 0x97, 0x20, 0x0e,
    0x04, 0x6d, 0x39, 0xcc, 0xc7, 0x11, 0x2c, 0xd0 }
};

START_TEST (test_sha256)
{
    SHA256_CTX sha256;
    uint8_t hsha256[SHA256_HASH_SIZE];
    uint8_t buf[1000];
    int i;

    memset (buf, 0x61, sizeof (buf));

    sha256_init (&sha256);
    sha256_update (&sha256, tv1, sizeof (tv1));
    sha256_final (&sha256, hsha256);
    fail_unless(!memcmp (hsha256, res256[0], sizeof (hsha256)), "sha256 test vector #1 failed");

    sha256_init (&sha256);
    sha256_update (&sha256, tv2, sizeof (tv2));
    sha256_final (&sha256, hsha256);
    fail_unless(!memcmp (hsha256, res256[1], sizeof (hsha256)), "sha256 test vector #2 failed");

    sha256_init (&sha256);
    for (i = 0; i < 1000; i++)
	sha256_update (&sha256, buf, sizeof (buf));
    sha256_final (&sha256, hsha256);
    fail_unless(!memcmp (hsha256, res256[2], sizeof (hsha256)), "sha256 test vector #3 failed");
}
END_TEST

static Suite *test_cli_suite(void)
{
    Suite *s = suite_create("cli");
    TCase *tc_cli_others = tcase_create("byteorder_macros");
    TCase *tc_cli_dsig = tcase_create("digital signatures");

    suite_add_tcase (s, tc_cli_others);
    tcase_add_checked_fixture (tc_cli_others, data_setup, data_teardown);
    tcase_add_loop_test(tc_cli_others, test_cli_readint32, 0, 16);
    tcase_add_loop_test(tc_cli_others, test_cli_readint16, 0, 16);
    tcase_add_loop_test(tc_cli_others, test_cli_writeint32, 0, 16);

    suite_add_tcase (s, tc_cli_dsig);
    tcase_add_loop_test(tc_cli_dsig, test_cli_dsig, 0, dsig_tests_cnt);
    tcase_add_test(tc_cli_dsig, test_sha256);

    return s;
}
#endif /* CHECK_HAVE_LOOPS */

void errmsg_expected(void)
{
	fputs("cli_errmsg() expected here\n", stderr);
}

int open_testfile(const char *name)
{
	int fd;
	const char * srcdir = getenv("srcdir");
	char *str;

	if(!srcdir) {
		/* when run from automake srcdir is set, but if run manually then not */
		srcdir = SRCDIR;
	}

	str = cli_malloc(strlen(name)+strlen(srcdir)+2);
	fail_unless(!!str, "cli_malloc");
	sprintf(str, "%s/%s", srcdir, name);

	fd = open(str, O_RDONLY);
	fail_unless_fmt(fd >= 0, "open() failed: %s", str);
	free(str);
	return fd;
}

void diff_file_mem(int fd, const char *ref, size_t len)
{
	char c1,c2;
	size_t p, reflen = len;
	char *buf = cli_malloc(len);

	fail_unless_fmt(!!buf, "unable to malloc buffer: %d", len);
	p = read(fd, buf, len);
	fail_unless_fmt(p == len,  "file is smaller: %lu, expected: %lu", p, len);
	p = 0;
	while(len > 0) {
		c1 = ref[p];
		c2 = buf[p];
		if(c1 != c2)
			break;
		p++;
		len--;
	}
	if (len > 0)
		fail_unless_fmt(c1 == c2, "file contents mismatch at byte: %lu, was: %c, expected: %c", p, c2, c1);
	free(buf);
	p = lseek(fd, 0, SEEK_END);
        fail_unless_fmt(p == reflen, "trailing garbage, file size: %ld, expected: %ld", p, reflen);
	close(fd);
}

void diff_files(int fd, int ref_fd)
{
	char *ref;
	ssize_t nread;
	off_t siz = lseek(ref_fd, 0, SEEK_END);
	fail_unless_fmt(siz != -1, "lseek failed");

	ref = cli_malloc(siz);
	fail_unless_fmt(!!ref, "unable to malloc buffer: %d", siz);

	fail_unless_fmt(lseek(ref_fd, 0, SEEK_SET) == 0,"lseek failed");
	nread = read(ref_fd, ref, siz);
        fail_unless_fmt(nread == siz, "short read, expected: %ld, was: %ld", siz, nread);
	close(ref_fd);
	diff_file_mem(fd, ref, siz);
	free(ref);
}

#ifdef USE_MPOOL
static mpool_t *pool;
#else
static void *pool;
#endif
struct cli_dconf *dconf;

void dconf_setup(void)
{
	pool = NULL;
	dconf = NULL;
#ifdef USE_MPOOL
	pool = mpool_create();
	fail_unless(!!pool, "unable to create pool");
#endif
	dconf = cli_mpool_dconf_init(pool);
	fail_unless(!!dconf, "failed to init dconf");
}

void dconf_teardown(void)
{
	mpool_free(pool, dconf);
#ifdef USE_MPOOL
	if (pool)
		mpool_destroy(pool);
#endif
}

static void check_version_compatible()
{
    /* check 0.9.8 is not ABI compatible with 0.9.6,
     * if by accident you compile with check 0.9.6 header
     * and link with 0.9.8 then check will hang/crash. */
    if ((check_major_version != CHECK_MAJOR_VERSION) ||
	(check_minor_version != CHECK_MINOR_VERSION) ||
	(check_micro_version != CHECK_MICRO_VERSION)) {
	fprintf(stderr, "ERROR: check version mismatch!\n"
		"\tVersion from header: %u.%u.%u\n"
		"\tVersion from library: %u.%u.%u\n"
		"\tMake sure check.h and -lcheck are same version!\n",
		CHECK_MAJOR_VERSION,
		CHECK_MINOR_VERSION,
		CHECK_MICRO_VERSION,
		check_major_version,
		check_minor_version,
		check_micro_version);
	exit(EXIT_FAILURE);
    }
}

int main(void)
{
    int nf;
    Suite *s;
    SRunner *sr;

    check_version_compatible();
    s = test_cl_suite();
    sr = srunner_create(s);
#ifdef CHECK_HAVE_LOOPS
    srunner_add_suite(sr, test_cli_suite());
#else
    printf("*** Warning ***: your check version is too old,\nseveral important tests will not execute\n");
#endif
    srunner_add_suite(sr, test_jsnorm_suite());
    srunner_add_suite(sr, test_str_suite());
    srunner_add_suite(sr, test_regex_suite());
    srunner_add_suite(sr, test_disasm_suite());
    srunner_add_suite(sr, test_uniq_suite());
    srunner_add_suite(sr, test_matchers_suite());
    srunner_add_suite(sr, test_htmlnorm_suite());
    srunner_add_suite(sr, test_bytecode_suite());


    srunner_set_log(sr, "test.log");
    if(freopen("test-stderr.log","w+",stderr) == NULL) {
	    fputs("Unable to redirect stderr!\n",stderr);
    }
    cl_debug();

    srunner_run_all(sr, CK_NORMAL);
    nf = srunner_ntests_failed(sr);
    srunner_free(sr);

    return (nf == 0) ? EXIT_SUCCESS : EXIT_FAILURE;
}<|MERGE_RESOLUTION|>--- conflicted
+++ resolved
@@ -11,10 +11,7 @@
 #include <check.h>
 #include <sys/types.h>
 #include <dirent.h>
-<<<<<<< HEAD
 #include <sys/mman.h>
-=======
->>>>>>> d5f7afdd
 #include "../libclamav/clamav.h"
 #include "../libclamav/others.h"
 #include "../libclamav/matcher.h"
@@ -261,10 +258,7 @@
 
 static char **testfiles = NULL;
 static unsigned testfiles_n = 0;
-<<<<<<< HEAD
-=======
 static const expected_testfiles = 46;
->>>>>>> d5f7afdd
 
 static void init_testfiles(void)
 {
@@ -286,10 +280,7 @@
 	testfiles[i-1] = strdup(dirent->d_name);
     }
     testfiles_n = i;
-<<<<<<< HEAD
-=======
     fail_unless_fmt(testfiles_n == expected_testfiles, "testfiles: %d != %d", testfiles_n, expected_testfiles);
->>>>>>> d5f7afdd
 
     closedir(d);
 }
@@ -305,10 +296,6 @@
     testfiles_n = 0;
 }
 
-<<<<<<< HEAD
-static struct cl_engine *g_engine;
-=======
->>>>>>> d5f7afdd
 static int inited = 0;
 
 static void engine_setup(void)
@@ -348,7 +335,6 @@
     return fd;
 }
 
-<<<<<<< HEAD
 static ssize_t pread_cb(void *handle, void *buf, size_t count, off_t offset)
 {
     return pread(*((int*)handle), buf, count, offset);
@@ -409,8 +395,6 @@
 END_TEST
 
 
-=======
->>>>>>> d5f7afdd
 static Suite *test_cl_suite(void)
 {
     Suite *s = suite_create("cl_api");
@@ -438,16 +422,13 @@
 
     suite_add_tcase(s, tc_cl_scan);
     tcase_add_checked_fixture (tc_cl_scan, engine_setup, engine_teardown);
-<<<<<<< HEAD
-    tcase_add_loop_test(tc_cl_scan, test_cl_scanmap_callback_handle, 0, 16);
-    tcase_add_loop_test(tc_cl_scan, test_cl_scanmap_callback_mem, 0, 16);
-=======
     tcase_add_loop_test(tc_cl_scan, test_cl_scandesc, 0, expected_testfiles);
     tcase_add_loop_test(tc_cl_scan, test_cl_scanfile, 0, expected_testfiles);
     tcase_add_loop_test(tc_cl_scan, test_cl_scandesc_callback, 0, expected_testfiles);
     tcase_add_loop_test(tc_cl_scan, test_cl_scanfile_callback, 0, expected_testfiles);
->>>>>>> d5f7afdd
-
+    tcase_add_loop_test(tc_cl_scan, test_cl_scanmap_callback_handle, 0, expected_testfiles);
+    tcase_add_loop_test(tc_cl_scan, test_cl_scanmap_callback_mem, 0, expected_testfiles);
+    
     return s;
 }
 
