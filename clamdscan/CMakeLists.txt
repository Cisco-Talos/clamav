# Copyright (C) 2020-2025 Cisco Systems, Inc. and/or its affiliates. All rights reserved.

if(WIN32)
    add_definitions(-DWIN32_LEAN_AND_MEAN)
    add_definitions(-D_CRT_SECURE_NO_WARNINGS)
    add_definitions(-D_CRT_SECURE_NO_DEPRECATE)
    add_definitions(-D_CRT_NONSTDC_NO_DEPRECATE)

    # Windows compatibility headers
    include_directories(${CMAKE_SOURCE_DIR}/win32/compat)
endif()

# The clamdscan executable.
add_executable( clamdscan )
target_sources( clamdscan
    PRIVATE
        clamdscan.c
        client.c
        client.h
        proto.c
        proto.h )
if(WIN32)
    target_sources( clamdscan
    PRIVATE
        ${CMAKE_SOURCE_DIR}/win32/res/clamdscan.rc
        ${CMAKE_SOURCE_DIR}/win32/res/clam.manifest )
endif()
target_include_directories( clamdscan
    PRIVATE ${CMAKE_BINARY_DIR} # For clamav-config.h
)
set_target_properties( clamdscan PROPERTIES COMPILE_FLAGS "${WARNCFLAGS}" )

if (APPLE AND CLAMAV_SIGN_FILE)
    set_target_properties( clamdscan PROPERTIES
        XCODE_ATTRIBUTE_CODE_SIGN_IDENTITY ${CODE_SIGN_IDENTITY}
        XCODE_ATTRIBUTE_DEVELOPMENT_TEAM ${DEVELOPMENT_TEAM_ID}
    )
endif()

target_link_libraries( clamdscan
    PRIVATE
        ClamAV::libclamav
        ClamAV::common )
install(TARGETS clamdscan COMPONENT programs)
if(WIN32)
<<<<<<< HEAD
	install(FILES $<TARGET_PDB_FILE:clamdscan> TYPE BIN OPTIONAL COMPONENT programs)
=======
    install(TARGETS clamdscan DESTINATION . COMPONENT programs)
    install(FILES $<TARGET_PDB_FILE:clamdscan> DESTINATION . OPTIONAL COMPONENT programs)
else()
    install(TARGETS clamdscan DESTINATION ${CMAKE_INSTALL_BINDIR} COMPONENT programs)
endif()

if(SYSTEMD_FOUND)
    configure_file(
        ${CMAKE_CURRENT_SOURCE_DIR}/clamav-clamdscan@.service.in
        ${CMAKE_CURRENT_BINARY_DIR}/clamav-clamdscan@.service @ONLY)
    configure_file(
        ${CMAKE_CURRENT_SOURCE_DIR}/clamav-clamdscan@.timer.in
        ${CMAKE_CURRENT_BINARY_DIR}/clamav-clamdscan@.timer @ONLY)
    install(
        FILES ${CMAKE_CURRENT_BINARY_DIR}/clamav-clamdscan@.service
        DESTINATION ${SYSTEMD_UNIT_DIR} COMPONENT programs)
    install(
        FILES ${CMAKE_CURRENT_BINARY_DIR}/clamav-clamdscan@.service
        DESTINATION ${SYSTEMD_USER_UNIT_DIR} COMPONENT programs)
    install(
        FILES ${CMAKE_CURRENT_BINARY_DIR}/clamav-clamdscan@.timer
        DESTINATION ${SYSTEMD_UNIT_DIR} COMPONENT programs)
    install(
        FILES ${CMAKE_CURRENT_BINARY_DIR}/clamav-clamdscan@.timer
        DESTINATION ${SYSTEMD_USER_UNIT_DIR} COMPONENT programs)
>>>>>>> 6eb69cc8
endif()<|MERGE_RESOLUTION|>--- conflicted
+++ resolved
@@ -43,13 +43,7 @@
         ClamAV::common )
 install(TARGETS clamdscan COMPONENT programs)
 if(WIN32)
-<<<<<<< HEAD
 	install(FILES $<TARGET_PDB_FILE:clamdscan> TYPE BIN OPTIONAL COMPONENT programs)
-=======
-    install(TARGETS clamdscan DESTINATION . COMPONENT programs)
-    install(FILES $<TARGET_PDB_FILE:clamdscan> DESTINATION . OPTIONAL COMPONENT programs)
-else()
-    install(TARGETS clamdscan DESTINATION ${CMAKE_INSTALL_BINDIR} COMPONENT programs)
 endif()
 
 if(SYSTEMD_FOUND)
@@ -71,5 +65,4 @@
     install(
         FILES ${CMAKE_CURRENT_BINARY_DIR}/clamav-clamdscan@.timer
         DESTINATION ${SYSTEMD_USER_UNIT_DIR} COMPONENT programs)
->>>>>>> 6eb69cc8
 endif()