/*
 *  Copyright (C) 2007-2009 Sourcefire, Inc.
 *
 *  Authors: Tomasz Kojm
 *
 *  This program is free software; you can redistribute it and/or modify
 *  it under the terms of the GNU General Public License version 2 as
 *  published by the Free Software Foundation.
 *
 *  This program is distributed in the hope that it will be useful,
 *  but WITHOUT ANY WARRANTY; without even the implied warranty of
 *  MERCHANTABILITY or FITNESS FOR A PARTICULAR PURPOSE.  See the
 *  GNU General Public License for more details.
 *
 *  You should have received a copy of the GNU General Public License
 *  along with this program; if not, write to the Free Software
 *  Foundation, Inc., 51 Franklin Street, Fifth Floor, Boston,
 *  MA 02110-1301, USA.
 */

#if HAVE_CONFIG_H
#include "clamav-config.h"
#endif

#include <stdio.h>
#include <string.h>
#include <sys/types.h>
#include <sys/stat.h>
#include <fcntl.h>
#include <sys/stat.h>
#ifdef	HAVE_UNISTD_H
#include <unistd.h>
#endif
#include <time.h>

#include "cltypes.h"
#include "elf.h"
#include "clamav.h"
#include "execs.h"
#include "matcher.h"

#define EC16(v, conv)   (conv ? cbswap16(v) : v)
#define EC32(v, conv)   (conv ? cbswap32(v) : v)

static uint32_t cli_rawaddr(uint32_t vaddr, struct elf_program_hdr32 *ph, uint16_t phnum, uint8_t conv, uint8_t *err)
{
	uint16_t i, found = 0;


    for(i = 0; i < phnum; i++) {
	if(EC32(ph[i].p_vaddr, conv) <= vaddr && EC32(ph[i].p_vaddr, conv) + EC32(ph[i].p_memsz, conv) > vaddr) {
	    found = 1;
	    break;
	}
    }

    if(!found) {
	*err = 1;
	return 0;
    }

    *err = 0;
    return vaddr - EC32(ph[i].p_vaddr, conv) + EC32(ph[i].p_offset, conv);
}

int cli_scanelf(cli_ctx *ctx)
{
	struct elf_file_hdr32 file_hdr;
	struct elf_section_hdr32 *section_hdr;
	struct elf_program_hdr32 *program_hdr;
	uint16_t shnum, phnum, shentsize, phentsize;
	uint32_t entry, fentry, shoff, phoff, i;
	uint8_t conv = 0, err;
	unsigned int format;
	fmap_t *map = *ctx->fmap;


    cli_dbgmsg("in cli_scanelf\n");

    if(fmap_readn(map, &file_hdr, 0, sizeof(file_hdr)) != sizeof(file_hdr)) {
	/* Not an ELF file? */
	cli_dbgmsg("ELF: Can't read file header\n");
	return CL_CLEAN;
    }

    if(memcmp(file_hdr.e_ident, "\x7f\x45\x4c\x46", 4)) {
	cli_dbgmsg("ELF: Not an ELF file\n");
	return CL_CLEAN;
    }

    format = file_hdr.e_ident[4];
    if(format != 1 && format != 2) {
	cli_dbgmsg("ELF: Unknown ELF class (%u)\n", file_hdr.e_ident[4]);
	return CL_EFORMAT;
    }

    if(format == 2) {
	    struct elf_file_hdr64 file_hdr64;
	if(fmap_readn(map, &file_hdr64, 0, sizeof(file_hdr64)) != sizeof(file_hdr64)) {
	    /* Not an ELF file? */
	    cli_dbgmsg("ELF: Can't read file header\n");
	    return CL_CLEAN;
	}
	/* it's enough for us to handle ELF64 as 32 */
	file_hdr.e_entry = file_hdr64.e_entry;
        file_hdr.e_phoff = file_hdr64.e_phoff;
        file_hdr.e_shoff = file_hdr64.e_shoff;
	file_hdr.e_flags = file_hdr64.e_flags;
	file_hdr.e_ehsize = file_hdr64.e_ehsize;
	file_hdr.e_phentsize = file_hdr64.e_phentsize;
	if(file_hdr.e_phentsize == sizeof(struct elf_program_hdr64))
	    file_hdr.e_phentsize = sizeof(struct elf_program_hdr32);
	file_hdr.e_phnum = file_hdr64.e_phnum;
	file_hdr.e_shentsize = file_hdr64.e_shentsize;
	if(file_hdr.e_shentsize == sizeof(struct elf_section_hdr64))
	    file_hdr.e_shentsize = sizeof(struct elf_section_hdr32);
	file_hdr.e_shnum = file_hdr64.e_shnum;
	file_hdr.e_shstrndx = file_hdr64.e_shstrndx;
    }

    if(file_hdr.e_ident[5] == 1) {
#if WORDS_BIGENDIAN == 0
	cli_dbgmsg("ELF: File is little-endian - conversion not required\n");
#else
	cli_dbgmsg("ELF: File is little-endian - data conversion enabled\n");
	conv = 1;
#endif
    } else {
#if WORDS_BIGENDIAN == 0
	cli_dbgmsg("ELF: File is big-endian - data conversion enabled\n");
	conv = 1;
#else
	cli_dbgmsg("ELF: File is big-endian - conversion not required\n");
#endif
    }

    switch(EC16(file_hdr.e_type, conv)) {
	case 0x0: /* ET_NONE */
	    cli_dbgmsg("ELF: File type: None\n");
	    break;
	case 0x1: /* ET_REL */
	    cli_dbgmsg("ELF: File type: Relocatable\n");
	    break;
	case 0x2: /* ET_EXEC */
	    cli_dbgmsg("ELF: File type: Executable\n");
	    break;
	case 0x3: /* ET_DYN */
	    cli_dbgmsg("ELF: File type: Core\n");
	    break;
	case 0x4: /* ET_CORE */
	    cli_dbgmsg("ELF: File type: Core\n");
	    break;
	default:
	    cli_dbgmsg("ELF: File type: Unknown (%d)\n", EC16(file_hdr.e_type, conv));
    }

    switch(EC16(file_hdr.e_machine, conv)) {
	/* Due to a huge list, we only include the most popular machines here */
	case 0: /* EM_NONE */
	    cli_dbgmsg("ELF: Machine type: None\n");
	    break;
	case 2: /* EM_SPARC */
	    cli_dbgmsg("ELF: Machine type: SPARC\n");
	    break;
	case 3: /* EM_386 */
	    cli_dbgmsg("ELF: Machine type: Intel 80386\n");
	    break;
	case 4: /* EM_68K */
	    cli_dbgmsg("ELF: Machine type: Motorola 68000\n");
	    break;
	case 8: /* EM_MIPS */
	    cli_dbgmsg("ELF: Machine type: MIPS RS3000\n");
	    break;
	case 9: /* EM_S370 */
	    cli_dbgmsg("ELF: Machine type: IBM System/370\n");
	    break;
	case 15: /* EM_PARISC */
	    cli_dbgmsg("ELF: Machine type: HPPA\n");
	    break;
	case 20: /* EM_PPC */
	    cli_dbgmsg("ELF: Machine type: PowerPC\n");
	    break;
	case 21: /* EM_PPC64 */
	    cli_dbgmsg("ELF: Machine type: PowerPC 64-bit\n");
	    break;
	case 22: /* EM_S390 */
	    cli_dbgmsg("ELF: Machine type: IBM S390\n");
	    break;
	case 40: /* EM_ARM */
	    cli_dbgmsg("ELF: Machine type: ARM\n");
	    break;
	case 41: /* EM_FAKE_ALPHA */
	    cli_dbgmsg("ELF: Machine type: Digital Alpha\n");
	    break;
	case 43: /* EM_SPARCV9 */
	    cli_dbgmsg("ELF: Machine type: SPARC v9 64-bit\n");
	    break;
	case 50: /* EM_IA_64 */
	    cli_dbgmsg("ELF: Machine type: IA64\n");
	    break;
	case 62: /* EM_X86_64 */
	    cli_dbgmsg("ELF: Machine type: AMD x86-64\n");
	    break;
	default:
	    cli_dbgmsg("ELF: Machine type: Unknown (0x%x)\n", EC16(file_hdr.e_machine, conv));
    }

    entry = EC32(file_hdr.e_entry, conv);

    /* Program headers */

    phnum = EC16(file_hdr.e_phnum, conv);
    cli_dbgmsg("ELF: Number of program headers: %d\n", phnum);
    if(phnum > 128) {
	cli_dbgmsg("ELF: Suspicious number of program headers\n");
        if(DETECT_BROKEN) {
	    if(ctx->virname)
		*ctx->virname = "Broken.Executable";
<<<<<<< HEAD
	    return CL_VIRUS;
=======
	    return cli_checkfp(map->fd, ctx) ? CL_CLEAN : CL_VIRUS;
>>>>>>> b183aa78
        }
	return CL_EFORMAT;
    }

    if(phnum && entry) {

	phentsize = EC16(file_hdr.e_phentsize, conv);
	if(phentsize != sizeof(struct elf_program_hdr32)) {
	    cli_dbgmsg("ELF: phentsize != sizeof(struct elf_program_hdr32)\n");
	    if(DETECT_BROKEN) {
		if(ctx->virname)
		    *ctx->virname = "Broken.Executable";
<<<<<<< HEAD
		return CL_VIRUS;
=======
		return cli_checkfp(map->fd, ctx) ? CL_CLEAN : CL_VIRUS;
>>>>>>> b183aa78
	    }
	    return CL_EFORMAT;
	}

	phoff = EC32(file_hdr.e_phoff, conv);
	cli_dbgmsg("ELF: Program header table offset: %d\n", phoff);
<<<<<<< HEAD
	if((uint32_t) lseek(desc, phoff, SEEK_SET) != phoff) {
	    if(DETECT_BROKEN) {
		if(ctx->virname)
		    *ctx->virname = "Broken.Executable";
		return CL_VIRUS;
	    }
	    return CL_CLEAN;
	}
=======
>>>>>>> b183aa78

	program_hdr = (struct elf_program_hdr32 *) cli_calloc(phnum, phentsize);
	if(!program_hdr) {
	    cli_errmsg("ELF: Can't allocate memory for program headers\n");
	    return CL_EMEM;
	}

	cli_dbgmsg("------------------------------------\n");

	for(i = 0; i < phnum; i++) {
	    err = 0;
	    if(format == 1) {
		if(fmap_readn(map, &program_hdr[i], phoff, sizeof(struct elf_program_hdr32)) != sizeof(struct elf_program_hdr32))
		    err = 1;
		phoff += sizeof(struct elf_program_hdr32);
	    } else {
		    struct elf_program_hdr64 program_hdr64;

		if(fmap_readn(map, &program_hdr64, phoff, sizeof(program_hdr64)) != sizeof(program_hdr64)) {
		    err = 1;
		} else {
		    program_hdr[i].p_type = program_hdr64.p_type;
		    program_hdr[i].p_offset = program_hdr64.p_offset;
		    program_hdr[i].p_vaddr = program_hdr64.p_vaddr;
		    program_hdr[i].p_paddr = program_hdr64.p_paddr;
		    program_hdr[i].p_filesz = program_hdr64.p_filesz;
		    program_hdr[i].p_memsz = program_hdr64.p_memsz;
		    program_hdr[i].p_flags = program_hdr64.p_flags;
		    program_hdr[i].p_align = program_hdr64.p_align;
		}
		phoff += sizeof(program_hdr64);
	    }

	    if(err) {
		cli_dbgmsg("ELF: Can't read segment #%d\n", i);
		cli_dbgmsg("ELF: Possibly broken ELF file\n");
		free(program_hdr);
		if(DETECT_BROKEN) {
		    if(ctx->virname)
			*ctx->virname = "Broken.Executable";
<<<<<<< HEAD
		    return CL_VIRUS;
=======
		    return cli_checkfp(map->fd, ctx) ? CL_CLEAN : CL_VIRUS;
>>>>>>> b183aa78
		}
		return CL_CLEAN;
	    }

	    cli_dbgmsg("ELF: Segment #%d\n", i);
	    cli_dbgmsg("ELF: Segment type: 0x%x\n", EC32(program_hdr[i].p_type, conv));
	    cli_dbgmsg("ELF: Segment offset: 0x%x\n", EC32(program_hdr[i].p_offset, conv));
	    cli_dbgmsg("ELF: Segment virtual address: 0x%x\n", EC32(program_hdr[i].p_vaddr, conv));
	    cli_dbgmsg("ELF: Segment real size: 0x%x\n", EC32(program_hdr[i].p_filesz, conv));
	    cli_dbgmsg("ELF: Segment virtual size: 0x%x\n", EC32(program_hdr[i].p_memsz, conv));
	    cli_dbgmsg("------------------------------------\n");
	}

	fentry = cli_rawaddr(entry, program_hdr, phnum, conv, &err);
	free(program_hdr);
	if(err) {
	    cli_dbgmsg("ELF: Can't calculate file offset of entry point\n");
	    if(DETECT_BROKEN) {
		if(ctx->virname)
		    *ctx->virname = "Broken.Executable";
<<<<<<< HEAD
		return CL_VIRUS;
=======
		return cli_checkfp(map->fd, ctx) ? CL_CLEAN : CL_VIRUS;
>>>>>>> b183aa78
	    }
	    return CL_EFORMAT;
	}
	cli_dbgmsg("ELF: Entry point address: 0x%.8x\n", entry);
	cli_dbgmsg("ELF: Entry point offset: 0x%.8x (%d)\n", fentry, fentry);
    }

    /* Sections */

    shnum = EC16(file_hdr.e_shnum, conv);
    cli_dbgmsg("ELF: Number of sections: %d\n", shnum);
    if(shnum > 256) {
	cli_dbgmsg("ELF: Suspicious number of sections\n");
        if(DETECT_BROKEN) {
	    if(ctx->virname)
		*ctx->virname = "Broken.Executable";
<<<<<<< HEAD
	    return CL_VIRUS;
=======
	    return cli_checkfp(map->fd, ctx) ? CL_CLEAN : CL_VIRUS;
>>>>>>> b183aa78
        }
	return CL_EFORMAT;
    }

    shentsize = EC16(file_hdr.e_shentsize, conv);
    if(shentsize != sizeof(struct elf_section_hdr32)) {
	cli_dbgmsg("ELF: shentsize != sizeof(struct elf_section_hdr32)\n");
        if(DETECT_BROKEN) {
	    if(ctx->virname)
		*ctx->virname = "Broken.Executable";
<<<<<<< HEAD
	    return CL_VIRUS;
=======
	    return cli_checkfp(map->fd, ctx) ? CL_CLEAN : CL_VIRUS;
>>>>>>> b183aa78
        }
	return CL_EFORMAT;
    }

    shoff = EC32(file_hdr.e_shoff, conv);
    cli_dbgmsg("ELF: Section header table offset: %d\n", shoff);
<<<<<<< HEAD
    if((uint32_t) lseek(desc, shoff, SEEK_SET) != shoff) {
	/* Possibly broken end of file */
        if(DETECT_BROKEN) {
	    if(ctx->virname)
		*ctx->virname = "Broken.Executable";
	    return CL_VIRUS;
        }
	return CL_CLEAN;
    }
=======
>>>>>>> b183aa78

    section_hdr = (struct elf_section_hdr32 *) cli_calloc(shnum, shentsize);
    if(!section_hdr) {
	cli_errmsg("ELF: Can't allocate memory for section headers\n");
	return CL_EMEM;
    }

    cli_dbgmsg("------------------------------------\n");

    for(i = 0; i < shnum; i++) {
	err = 0;
	if(format == 1) {
	    if(fmap_readn(map, &section_hdr[i], shoff, sizeof(struct elf_section_hdr32)) != sizeof(struct elf_section_hdr32))
		err = 1;
	    shoff += sizeof(struct elf_section_hdr32);
	} else {
		struct elf_section_hdr64 section_hdr64;

	    if(fmap_readn(map, &section_hdr64, shoff, sizeof(section_hdr64)) != sizeof(section_hdr64)) {
		err = 1;
	    } else {
		section_hdr[i].sh_name = section_hdr64.sh_name;
		section_hdr[i].sh_type = section_hdr64.sh_type;
		section_hdr[i].sh_flags = section_hdr64.sh_flags;
		section_hdr[i].sh_addr = section_hdr64.sh_addr;
		section_hdr[i].sh_offset = section_hdr64.sh_offset;
		section_hdr[i].sh_size = section_hdr64.sh_size;
		section_hdr[i].sh_link = section_hdr64.sh_link;
		section_hdr[i].sh_info = section_hdr64.sh_info;
		section_hdr[i].sh_addralign = section_hdr64.sh_addralign;
		section_hdr[i].sh_entsize = section_hdr64.sh_entsize;
	    }
	    shoff += sizeof(section_hdr64);
	}

	if(err) {
            cli_dbgmsg("ELF: Can't read section header\n");
            cli_dbgmsg("ELF: Possibly broken ELF file\n");
            free(section_hdr);
            if(DETECT_BROKEN) {
                if(ctx->virname)
                    *ctx->virname = "Broken.Executable";
<<<<<<< HEAD
		return CL_VIRUS;
=======
		return cli_checkfp(map->fd, ctx) ? CL_CLEAN : CL_VIRUS;
>>>>>>> b183aa78
            }
            return CL_CLEAN;
        }

	cli_dbgmsg("ELF: Section %d\n", i);
	cli_dbgmsg("ELF: Section offset: %d\n", EC32(section_hdr[i].sh_offset, conv));
	cli_dbgmsg("ELF: Section size: %d\n", EC32(section_hdr[i].sh_size, conv));

	switch(EC32(section_hdr[i].sh_type, conv)) {
	    case 0x6: /* SHT_DYNAMIC */
		cli_dbgmsg("ELF: Section type: Dynamic linking information\n");
		break;
	    case 0xb: /* SHT_DYNSYM */
		cli_dbgmsg("ELF: Section type: Symbols for dynamic linking\n");
		break;
	    case 0xf: /* SHT_FINI_ARRAY */
		cli_dbgmsg("ELF: Section type: Array of pointers to termination functions\n");
		break;
	    case 0x5: /* SHT_HASH */
		cli_dbgmsg("ELF: Section type: Symbol hash table\n");
		break;
	    case 0xe: /* SHT_INIT_ARRAY */
		cli_dbgmsg("ELF: Section type: Array of pointers to initialization functions\n");
		break;
	    case 0x8: /* SHT_NOBITS */
		cli_dbgmsg("ELF: Section type: Empty section (NOBITS)\n");
		break;
	    case 0x7: /* SHT_NOTE */
		cli_dbgmsg("ELF: Section type: Note section\n");
		break;
	    case 0x0: /* SHT_NULL */
		cli_dbgmsg("ELF: Section type: Null (no associated section)\n");
		break;
	    case 0x10: /* SHT_PREINIT_ARRAY */
		cli_dbgmsg("ELF: Section type: Array of pointers to preinit functions\n");
		break;
	    case 0x1: /* SHT_PROGBITS */
		cli_dbgmsg("ELF: Section type: Program information\n");
		break;
	    case 0x9: /* SHT_REL */
		cli_dbgmsg("ELF: Section type: Relocation entries w/o explicit addends\n");
		break;
	    case 0x4: /* SHT_RELA */
		cli_dbgmsg("ELF: Section type: Relocation entries with explicit addends\n");
		break;
	    case 0x3: /* SHT_STRTAB */
		cli_dbgmsg("ELF: Section type: String table\n");
		break;
	    case 0x2: /* SHT_SYMTAB */
		cli_dbgmsg("ELF: Section type: Symbol table\n");
		break;
	    case 0x6ffffffd: /* SHT_GNU_verdef */
		cli_dbgmsg("ELF: Section type: Provided symbol versions\n");
		break;
	    case 0x6ffffffe: /* SHT_GNU_verneed */
		cli_dbgmsg("ELF: Section type: Required symbol versions\n");
		break;
	    case 0x6fffffff: /* SHT_GNU_versym */
		cli_dbgmsg("ELF: Section type: Symbol Version Table\n");
		break;
	    default :
		cli_dbgmsg("ELF: Section type: Unknown\n");
	}

	if(EC32(section_hdr[i].sh_flags, conv) & 0x1) /* SHF_WRITE */
	    cli_dbgmsg("ELF: Section contains writable data\n");

	if(EC32(section_hdr[i].sh_flags, conv) & 0x2) /* SHF_ALLOC */
	    cli_dbgmsg("ELF: Section occupies memory\n");

	if(EC32(section_hdr[i].sh_flags, conv) & 0x4) /* SHF_EXECINSTR */
	    cli_dbgmsg("ELF: Section contains executable code\n");

	cli_dbgmsg("------------------------------------\n");
    }

    free(section_hdr);
    return CL_CLEAN;
}

int cli_elfheader(fmap_t *map, struct cli_exe_info *elfinfo)
{
	struct elf_file_hdr32 file_hdr;
	struct elf_section_hdr32 *section_hdr;
	struct elf_program_hdr32 *program_hdr;
	uint16_t shnum, phnum, shentsize, phentsize, i;
	uint32_t entry, fentry = 0, shoff, phoff;
	uint8_t conv = 0, err;
	unsigned int format;

    cli_dbgmsg("in cli_elfheader\n");

    if(fmap_readn(map, &file_hdr, 0, sizeof(file_hdr)) != sizeof(file_hdr)) {
	/* Not an ELF file? */
	cli_dbgmsg("ELF: Can't read file header\n");
	return -1;
    }

    if(memcmp(file_hdr.e_ident, "\x7f\x45\x4c\x46", 4)) {
	cli_dbgmsg("ELF: Not an ELF file\n");
	return -1;
    }

    format = file_hdr.e_ident[4];
    if(format != 1 && format != 2) {
	cli_dbgmsg("ELF: Unknown ELF class (%u)\n", file_hdr.e_ident[4]);
	return -1;
    }

    if(format == 2) {
	    struct elf_file_hdr64 file_hdr64;
	if(!fmap_readn(map, &file_hdr64, 0, sizeof(file_hdr64)) != sizeof(file_hdr64)) {
	    /* Not an ELF file? */
	    cli_dbgmsg("ELF: Can't read file header\n");
	    return -1; 
	}
	/* it's enough for us to handle ELF64 as 32 */
	file_hdr.e_entry = file_hdr64.e_entry;
        file_hdr.e_phoff = file_hdr64.e_phoff;
        file_hdr.e_shoff = file_hdr64.e_shoff;
	file_hdr.e_flags = file_hdr64.e_flags;
	file_hdr.e_ehsize = file_hdr64.e_ehsize;
	file_hdr.e_phentsize = file_hdr64.e_phentsize;
	if(file_hdr.e_phentsize == sizeof(struct elf_program_hdr64))
	    file_hdr.e_phentsize = sizeof(struct elf_program_hdr32);
	file_hdr.e_phnum = file_hdr64.e_phnum;
	file_hdr.e_shentsize = file_hdr64.e_shentsize;
	if(file_hdr.e_shentsize == sizeof(struct elf_section_hdr64))
	    file_hdr.e_shentsize = sizeof(struct elf_section_hdr32);
	file_hdr.e_shnum = file_hdr64.e_shnum;
	file_hdr.e_shstrndx = file_hdr64.e_shstrndx;
    }

    if(file_hdr.e_ident[5] == 1) {
#if WORDS_BIGENDIAN == 1
	conv = 1;
#endif
    } else {
#if WORDS_BIGENDIAN == 0
	conv = 1;
#endif
    }

    phnum = EC16(file_hdr.e_phnum, conv);
    if(phnum > 128) {
	cli_dbgmsg("ELF: Suspicious number of program headers\n");
	return -1;
    }
    entry = EC32(file_hdr.e_entry, conv);

    if(phnum && entry) {
	phentsize = EC16(file_hdr.e_phentsize, conv);
	if(phentsize != sizeof(struct elf_program_hdr32)) {
	    cli_dbgmsg("ELF: phentsize != sizeof(struct elf_program_hdr32)\n");
	    return -1;
	}

	phoff = EC32(file_hdr.e_phoff, conv);

	program_hdr = (struct elf_program_hdr32 *) cli_calloc(phnum, phentsize);
	if(!program_hdr) {
	    cli_errmsg("ELF: Can't allocate memory for program headers\n");
	    return -1;
	}

	for(i = 0; i < phnum; i++) {
	    err = 0;
	    if(format == 1) {
		if(fmap_readn(map, &program_hdr[i], phoff, sizeof(struct elf_program_hdr32)) != sizeof(struct elf_program_hdr32))
		    err = 1;
		phoff += sizeof(struct elf_program_hdr32);
	    } else {
		    struct elf_program_hdr64 program_hdr64;

		if(fmap_readn(map, &program_hdr64, phoff, sizeof(program_hdr64)) != sizeof(program_hdr64)) {
		    err = 1;
		} else {
		    program_hdr[i].p_type = program_hdr64.p_type;
		    program_hdr[i].p_offset = program_hdr64.p_offset;
		    program_hdr[i].p_vaddr = program_hdr64.p_vaddr;
		    program_hdr[i].p_paddr = program_hdr64.p_paddr;
		    program_hdr[i].p_filesz = program_hdr64.p_filesz;
		    program_hdr[i].p_memsz = program_hdr64.p_memsz;
		    program_hdr[i].p_flags = program_hdr64.p_flags;
		    program_hdr[i].p_align = program_hdr64.p_align;
		}
		phoff += sizeof(program_hdr64);
	    }

	    if(err) {
		cli_dbgmsg("ELF: Can't read segment #%d\n", i);
		free(program_hdr);
		return -1;
	    }
	}

	fentry = cli_rawaddr(entry, program_hdr, phnum, conv, &err);
	free(program_hdr);
	if(err) {
	    cli_dbgmsg("ELF: Can't calculate file offset of entry point\n");
	    return -1;
	}
    }

    elfinfo->ep = fentry;

    shnum = EC16(file_hdr.e_shnum, conv);
    if(shnum > 256) {
	cli_dbgmsg("ELF: Suspicious number of sections\n");
	return -1;
    }
    elfinfo->nsections = shnum;

    shentsize = EC16(file_hdr.e_shentsize, conv);
    if(shentsize != sizeof(struct elf_section_hdr32)) {
	cli_dbgmsg("ELF: shentsize != sizeof(struct elf_section_hdr32)\n");
	return -1;
    }

    shoff = EC32(file_hdr.e_shoff, conv);

    elfinfo->section = (struct cli_exe_section *) cli_calloc(elfinfo->nsections, sizeof(struct cli_exe_section));
    if(!elfinfo->section) {
	cli_dbgmsg("ELF: Can't allocate memory for section headers\n");
	return -1;
    }

    section_hdr = (struct elf_section_hdr32 *) cli_calloc(shnum, shentsize);
    if(!section_hdr) {
	cli_errmsg("ELF: Can't allocate memory for section headers\n");
	free(elfinfo->section);
	elfinfo->section = NULL;
	return -1;
    }

    for(i = 0; i < shnum; i++) {
	err = 0;
	if(format == 1) {
	    if(fmap_readn(map, &section_hdr[i], shoff, sizeof(struct elf_section_hdr32)) != sizeof(struct elf_section_hdr32))
		err = 1;
	    shoff += sizeof(struct elf_section_hdr32);
	} else {
		struct elf_section_hdr64 section_hdr64;

	    if(fmap_readn(map, &section_hdr64, shoff, sizeof(section_hdr64)) != sizeof(section_hdr64)) {
		err = 1;
	    } else {
		section_hdr[i].sh_name = section_hdr64.sh_name;
		section_hdr[i].sh_type = section_hdr64.sh_type;
		section_hdr[i].sh_flags = section_hdr64.sh_flags;
		section_hdr[i].sh_addr = section_hdr64.sh_addr;
		section_hdr[i].sh_offset = section_hdr64.sh_offset;
		section_hdr[i].sh_size = section_hdr64.sh_size;
		section_hdr[i].sh_link = section_hdr64.sh_link;
		section_hdr[i].sh_info = section_hdr64.sh_info;
		section_hdr[i].sh_addralign = section_hdr64.sh_addralign;
		section_hdr[i].sh_entsize = section_hdr64.sh_entsize;
	    }
	    shoff += sizeof(section_hdr64);
	}

	if(err) {
            cli_dbgmsg("ELF: Can't read section header\n");
            free(section_hdr);
	    free(elfinfo->section);
	    elfinfo->section = NULL;
            return -1;
        }
	elfinfo->section[i].rva = EC32(section_hdr[i].sh_addr, conv);
	elfinfo->section[i].raw = EC32(section_hdr[i].sh_offset, conv);
	elfinfo->section[i].rsz = EC32(section_hdr[i].sh_size, conv);
    }

    free(section_hdr);
    return 0;
}<|MERGE_RESOLUTION|>--- conflicted
+++ resolved
@@ -216,11 +216,7 @@
         if(DETECT_BROKEN) {
 	    if(ctx->virname)
 		*ctx->virname = "Broken.Executable";
-<<<<<<< HEAD
 	    return CL_VIRUS;
-=======
-	    return cli_checkfp(map->fd, ctx) ? CL_CLEAN : CL_VIRUS;
->>>>>>> b183aa78
         }
 	return CL_EFORMAT;
     }
@@ -233,28 +229,13 @@
 	    if(DETECT_BROKEN) {
 		if(ctx->virname)
 		    *ctx->virname = "Broken.Executable";
-<<<<<<< HEAD
 		return CL_VIRUS;
-=======
-		return cli_checkfp(map->fd, ctx) ? CL_CLEAN : CL_VIRUS;
->>>>>>> b183aa78
 	    }
 	    return CL_EFORMAT;
 	}
 
 	phoff = EC32(file_hdr.e_phoff, conv);
 	cli_dbgmsg("ELF: Program header table offset: %d\n", phoff);
-<<<<<<< HEAD
-	if((uint32_t) lseek(desc, phoff, SEEK_SET) != phoff) {
-	    if(DETECT_BROKEN) {
-		if(ctx->virname)
-		    *ctx->virname = "Broken.Executable";
-		return CL_VIRUS;
-	    }
-	    return CL_CLEAN;
-	}
-=======
->>>>>>> b183aa78
 
 	program_hdr = (struct elf_program_hdr32 *) cli_calloc(phnum, phentsize);
 	if(!program_hdr) {
@@ -295,11 +276,7 @@
 		if(DETECT_BROKEN) {
 		    if(ctx->virname)
 			*ctx->virname = "Broken.Executable";
-<<<<<<< HEAD
 		    return CL_VIRUS;
-=======
-		    return cli_checkfp(map->fd, ctx) ? CL_CLEAN : CL_VIRUS;
->>>>>>> b183aa78
 		}
 		return CL_CLEAN;
 	    }
@@ -320,11 +297,7 @@
 	    if(DETECT_BROKEN) {
 		if(ctx->virname)
 		    *ctx->virname = "Broken.Executable";
-<<<<<<< HEAD
 		return CL_VIRUS;
-=======
-		return cli_checkfp(map->fd, ctx) ? CL_CLEAN : CL_VIRUS;
->>>>>>> b183aa78
 	    }
 	    return CL_EFORMAT;
 	}
@@ -341,11 +314,7 @@
         if(DETECT_BROKEN) {
 	    if(ctx->virname)
 		*ctx->virname = "Broken.Executable";
-<<<<<<< HEAD
 	    return CL_VIRUS;
-=======
-	    return cli_checkfp(map->fd, ctx) ? CL_CLEAN : CL_VIRUS;
->>>>>>> b183aa78
         }
 	return CL_EFORMAT;
     }
@@ -356,29 +325,13 @@
         if(DETECT_BROKEN) {
 	    if(ctx->virname)
 		*ctx->virname = "Broken.Executable";
-<<<<<<< HEAD
 	    return CL_VIRUS;
-=======
-	    return cli_checkfp(map->fd, ctx) ? CL_CLEAN : CL_VIRUS;
->>>>>>> b183aa78
         }
 	return CL_EFORMAT;
     }
 
     shoff = EC32(file_hdr.e_shoff, conv);
     cli_dbgmsg("ELF: Section header table offset: %d\n", shoff);
-<<<<<<< HEAD
-    if((uint32_t) lseek(desc, shoff, SEEK_SET) != shoff) {
-	/* Possibly broken end of file */
-        if(DETECT_BROKEN) {
-	    if(ctx->virname)
-		*ctx->virname = "Broken.Executable";
-	    return CL_VIRUS;
-        }
-	return CL_CLEAN;
-    }
-=======
->>>>>>> b183aa78
 
     section_hdr = (struct elf_section_hdr32 *) cli_calloc(shnum, shentsize);
     if(!section_hdr) {
@@ -421,11 +374,7 @@
             if(DETECT_BROKEN) {
                 if(ctx->virname)
                     *ctx->virname = "Broken.Executable";
-<<<<<<< HEAD
 		return CL_VIRUS;
-=======
-		return cli_checkfp(map->fd, ctx) ? CL_CLEAN : CL_VIRUS;
->>>>>>> b183aa78
             }
             return CL_CLEAN;
         }
