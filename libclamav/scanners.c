--- conflicted
+++ resolved
@@ -2033,21 +2033,6 @@
 
 static int cli_scan_structured(cli_ctx *ctx)
 {
-<<<<<<< HEAD
-	char buf[8192];
-	int result = 0;
-	unsigned int cc_count = 0;
-	unsigned int ssn_count = 0;
-	int done = 0;
-	fmap_t *map;
-	size_t pos = 0;
-	int (*ccfunc)(const unsigned char *buffer, int length, int cc_only);
-	int (*ssnfunc)(const unsigned char *buffer, int length);
-	unsigned int viruses_found = 0;
-
-    if(ctx == NULL)
-	return CL_ENULLARG;
-=======
     char buf[8192];
     int result = 0;
     unsigned int cc_count = 0;
@@ -2055,13 +2040,12 @@
     int done = 0;
     fmap_t *map;
     size_t pos = 0;
-    int (*ccfunc)(const unsigned char *buffer, int length);
+	int (*ccfunc)(const unsigned char *buffer, int length, int cc_only);
     int (*ssnfunc)(const unsigned char *buffer, int length);
     unsigned int viruses_found = 0;
 
     if (ctx == NULL)
         return CL_ENULLARG;
->>>>>>> 27aa41e0
 
     map = *ctx->fmap;
 
@@ -2098,20 +2082,13 @@
         ssnfunc = NULL;
     }
 
-<<<<<<< HEAD
-    while(!done && ((result = fmap_readn(map, buf, pos, 8191)) > 0)) {
-	pos += result;
-	if((cc_count += ccfunc((const unsigned char *)buf, result, (ctx->options & CL_SCAN_STRUCTURED_CC_ONLY)?1:0)) >= ctx->engine->min_cc_count)
-	    done = 1;
-=======
     while (!done && ((result = fmap_readn(map, buf, pos, 8191)) > 0))
     {
         pos += result;
-        if ((cc_count += ccfunc((const unsigned char *)buf, result)) >= ctx->engine->min_cc_count)
+		if ((cc_count += ccfunc((const unsigned char *)buf, result, (ctx->options & CL_SCAN_STRUCTURED_CC_ONLY)?1:0)) >= ctx->engine->min_cc_count)
         {
             done = 1;
         }
->>>>>>> 27aa41e0
 
         if (ssnfunc && ((ssn_count += ssnfunc((const unsigned char *)buf, result)) >= ctx->engine->min_ssn_count))
         {
