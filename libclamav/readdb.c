--- conflicted
+++ resolved
@@ -1352,16 +1352,10 @@
 static int lsigattribs(char *attribs, struct cli_lsig_tdb *tdb)
 {
     struct lsig_attrib attrtab[] = {
-<<<<<<< HEAD
-#define ATTRIB_TOKENS   9
+#define ATTRIB_TOKENS   10
+#define EXPR_TOKEN_MAX  16
         { "Target",         CLI_TDB_UINT,   (const void **) &tdb->target      },
         { "Engine",         CLI_TDB_RANGE,  (const void **) &tdb->engine      },
-=======
-#define ATTRIB_TOKENS   10
-#define EXPR_TOKEN_MAX  16
-        { "Target",         CLI_TDB_UINT,   (void **) &tdb->target      },
-        { "Engine",         CLI_TDB_RANGE,  (void **) &tdb->engine      },
->>>>>>> 6014c2db
 
         { "FileSize",       CLI_TDB_RANGE,  (const void **) &tdb->filesize    },
         { "EntryPoint",     CLI_TDB_RANGE,  (const void **) &tdb->ep      },
@@ -1370,14 +1364,9 @@
         { "IconGroup1",     CLI_TDB_STR,    (const void **) &tdb->icongrp1    },
         { "IconGroup2",     CLI_TDB_STR,    (const void **) &tdb->icongrp2    },
 
-<<<<<<< HEAD
         { "Container",      CLI_TDB_FTYPE,  (const void **) &tdb->container   },
         { "HandlerType",        CLI_TDB_FTYPE,  (const void **) &tdb->handlertype },
-=======
-        { "Container",      CLI_TDB_FTYPE,  (void **) &tdb->container   },
-        { "HandlerType",        CLI_TDB_FTYPE,  (void **) &tdb->handlertype },
-        { "Intermediates",  CLI_TDB_FTYPE_EXPR, (void **) &tdb->intermediates },
->>>>>>> 6014c2db
+        { "Intermediates",  CLI_TDB_FTYPE_EXPR, (const void **) &tdb->intermediates },
 /*
         { "SectOff",    CLI_TDB_RANGE2, (const void **) &tdb->sectoff     },
         { "SectRVA",    CLI_TDB_RANGE2, (const void **) &tdb->sectrva     },
