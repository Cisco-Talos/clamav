--- conflicted
+++ resolved
@@ -1,11 +1,7 @@
 /*
-<<<<<<< HEAD
+ *  Copyright (C) 2013-2020 Cisco Systems, Inc. and/or its affiliates. All rights reserved.
+ *  Copyright (C) 2007-2013 Sourcefire, Inc.
  *
- *  Copyright (C) 2013-2019 Cisco Systems, Inc. and/or its affiliates. All rights reserved.
-=======
- *  Copyright (C) 2013-2020 Cisco Systems, Inc. and/or its affiliates. All rights reserved.
->>>>>>> f450e57c
- *  Copyright (C) 2007-2013 Sourcefire, Inc.
  *  Authors: Tomasz Kojm
  *
  *  This program is free software; you can redistribute it and/or modify
