/* 7zIn.c -- 7z Input functions
2010-10-29 : Igor Pavlov : Public domain */

#include <string.h>

#if defined(_WIN32)
#include <WinSock2.h>
#include <Windows.h>
#endif

#include "7z.h"
#include "7zCrc.h"
#include "CpuArch.h"

Byte k7zSignature[k7zSignatureSize] = {'7', 'z', 0xBC, 0xAF, 0x27, 0x1C};

#define RINOM(x) { if ((x) == 0) return SZ_ERROR_MEM; }

#define NUM_FOLDER_CODERS_MAX 32
#define NUM_CODER_STREAMS_MAX 32

void SzFolder_Free(CSzFolder *p, ISzAlloc *alloc);
int SzFolder_FindBindPairForOutStream(CSzFolder *p, UInt32 outStreamIndex);

void SzCoderInfo_Init(CSzCoderInfo *p)
{
  Buf_Init(&p->Props);
}

void SzCoderInfo_Free(CSzCoderInfo *p, ISzAlloc *alloc)
{
  Buf_Free(&p->Props, alloc);
  SzCoderInfo_Init(p);
}

void SzFolder_Init(CSzFolder *p)
{
  p->Coders = 0;
  p->BindPairs = 0;
  p->PackStreams = 0;
  p->UnpackSizes = 0;
  p->NumCoders = 0;
  p->NumBindPairs = 0;
  p->NumPackStreams = 0;
  p->UnpackCRCDefined = 0;
  p->UnpackCRC = 0;
  p->NumUnpackStreams = 0;
}

void SzFolder_Free(CSzFolder *p, ISzAlloc *alloc)
{
  UInt32 i;
  if (p->Coders)
    for (i = 0; i < p->NumCoders; i++)
      SzCoderInfo_Free(&p->Coders[i], alloc);
  IAlloc_Free(alloc, p->Coders);
  IAlloc_Free(alloc, p->BindPairs);
  IAlloc_Free(alloc, p->PackStreams);
  IAlloc_Free(alloc, p->UnpackSizes);
  SzFolder_Init(p);
}

UInt32 SzFolder_GetNumOutStreams(CSzFolder *p)
{
  UInt32 result = 0;
  UInt32 i;
  for (i = 0; i < p->NumCoders; i++)
    result += p->Coders[i].NumOutStreams;
  return result;
}

int SzFolder_FindBindPairForInStream(CSzFolder *p, UInt32 inStreamIndex)
{
  UInt32 i;
  for (i = 0; i < p->NumBindPairs; i++)
    if (p->BindPairs[i].InIndex == inStreamIndex)
      return i;
  return -1;
}


int SzFolder_FindBindPairForOutStream(CSzFolder *p, UInt32 outStreamIndex)
{
  UInt32 i;
  for (i = 0; i < p->NumBindPairs; i++)
    if (p->BindPairs[i].OutIndex == outStreamIndex)
      return i;
  return -1;
}

UInt64 SzFolder_GetUnpackSize(CSzFolder *p)
{
  int i = (int)SzFolder_GetNumOutStreams(p);
  if (i == 0)
    return 0;
  for (i--; i >= 0; i--)
    if (SzFolder_FindBindPairForOutStream(p, i) < 0)
      return p->UnpackSizes[i];
  /* throw 1; */
  return 0;
}

void SzFile_Init(CSzFileItem *p)
{
  p->HasStream = 1;
  p->IsDir = 0;
  p->IsAnti = 0;
  p->CrcDefined = 0;
  p->MTimeDefined = 0;
}

void SzAr_Init(CSzAr *p)
{
  p->PackSizes = 0;
  p->PackCRCsDefined = 0;
  p->PackCRCs = 0;
  p->Folders = 0;
  p->Files = 0;
  p->NumPackStreams = 0;
  p->NumFolders = 0;
  p->NumFiles = 0;
}

void SzAr_Free(CSzAr *p, ISzAlloc *alloc)
{
  UInt32 i;
  if (p->Folders)
    for (i = 0; i < p->NumFolders; i++)
      SzFolder_Free(&p->Folders[i], alloc);

  IAlloc_Free(alloc, p->PackSizes);
  IAlloc_Free(alloc, p->PackCRCsDefined);
  IAlloc_Free(alloc, p->PackCRCs);
  IAlloc_Free(alloc, p->Folders);
  IAlloc_Free(alloc, p->Files);
  SzAr_Init(p);
}


void SzArEx_Init(CSzArEx *p)
{
  SzAr_Init(&p->db);
  p->FolderStartPackStreamIndex = 0;
  p->PackStreamStartPositions = 0;
  p->FolderStartFileIndex = 0;
  p->FileIndexToFolderIndexMap = 0;
  p->FileNameOffsets = 0;
  Buf_Init(&p->FileNames);
}

void SzArEx_Free(CSzArEx *p, ISzAlloc *alloc)
{
  IAlloc_Free(alloc, p->FolderStartPackStreamIndex);
  IAlloc_Free(alloc, p->PackStreamStartPositions);
  IAlloc_Free(alloc, p->FolderStartFileIndex);
  IAlloc_Free(alloc, p->FileIndexToFolderIndexMap);

  IAlloc_Free(alloc, p->FileNameOffsets);
  Buf_Free(&p->FileNames, alloc);

  SzAr_Free(&p->db, alloc);
  SzArEx_Init(p);
}

/*
UInt64 GetFolderPackStreamSize(int folderIndex, int streamIndex) const
{
  return PackSizes[FolderStartPackStreamIndex[folderIndex] + streamIndex];
}

UInt64 GetFilePackSize(int fileIndex) const
{
  int folderIndex = FileIndexToFolderIndexMap[fileIndex];
  if (folderIndex >= 0)
  {
    const CSzFolder &folderInfo = Folders[folderIndex];
    if (FolderStartFileIndex[folderIndex] == fileIndex)
    return GetFolderFullPackSize(folderIndex);
  }
  return 0;
}
*/

#define MY_ALLOC(T, p, size, alloc) { if ((size) == 0) p = 0; else \
  if ((p = (T *)IAlloc_Alloc(alloc, (size) * sizeof(T))) == 0) return SZ_ERROR_MEM; }

static SRes SzArEx_Fill(CSzArEx *p, ISzAlloc *alloc)
{
  UInt32 startPos = 0;
  UInt64 startPosSize = 0;
  UInt32 i;
  UInt32 folderIndex = 0;
  UInt32 indexInFolder = 0;
  MY_ALLOC(UInt32, p->FolderStartPackStreamIndex, p->db.NumFolders, alloc);
  for (i = 0; i < p->db.NumFolders; i++)
  {
    p->FolderStartPackStreamIndex[i] = startPos;
    startPos += p->db.Folders[i].NumPackStreams;
  }

  MY_ALLOC(UInt64, p->PackStreamStartPositions, p->db.NumPackStreams, alloc);

  for (i = 0; i < p->db.NumPackStreams; i++)
  {
    p->PackStreamStartPositions[i] = startPosSize;
    startPosSize += p->db.PackSizes[i];
  }

  MY_ALLOC(UInt32, p->FolderStartFileIndex, p->db.NumFolders, alloc);
  MY_ALLOC(UInt32, p->FileIndexToFolderIndexMap, p->db.NumFiles, alloc);

  for (i = 0; i < p->db.NumFiles; i++)
  {
    CSzFileItem *file = p->db.Files + i;
    int emptyStream = !file->HasStream;
    if (emptyStream && indexInFolder == 0)
    {
      p->FileIndexToFolderIndexMap[i] = (UInt32)-1;
      continue;
    }
    if (indexInFolder == 0)
    {
      /*
      v3.13 incorrectly worked with empty folders
      v4.07: Loop for skipping empty folders
      */
      for (;;)
      {
        if (folderIndex >= p->db.NumFolders)
          return SZ_ERROR_ARCHIVE;
        p->FolderStartFileIndex[folderIndex] = i;
        if (p->db.Folders[folderIndex].NumUnpackStreams != 0)
          break;
        folderIndex++;
      }
    }
    p->FileIndexToFolderIndexMap[i] = folderIndex;
    if (emptyStream)
      continue;
    indexInFolder++;
    if (indexInFolder >= p->db.Folders[folderIndex].NumUnpackStreams)
    {
      folderIndex++;
      indexInFolder = 0;
    }
  }
  return SZ_OK;
}


UInt64 SzArEx_GetFolderStreamPos(const CSzArEx *p, UInt32 folderIndex, UInt32 indexInFolder)
{
  return p->dataPos +
    p->PackStreamStartPositions[p->FolderStartPackStreamIndex[folderIndex] + indexInFolder];
}

int SzArEx_GetFolderFullPackSize(const CSzArEx *p, UInt32 folderIndex, UInt64 *resSize)
{
  UInt32 packStreamIndex = p->FolderStartPackStreamIndex[folderIndex];
  CSzFolder *folder = p->db.Folders + folderIndex;
  UInt64 size = 0;
  UInt32 i;
  for (i = 0; i < folder->NumPackStreams; i++)
  {
    UInt64 t = size + p->db.PackSizes[packStreamIndex + i];
    if (t < size) /* check it */
      return SZ_ERROR_FAIL;
    size = t;
  }
  *resSize = size;
  return SZ_OK;
}


/*
SRes SzReadTime(const CObjectVector<CBuf> &dataVector,
    CObjectVector<CSzFileItem> &files, UInt64 type)
{
  CBoolVector boolVector;
  RINOK(ReadBoolVector2(files.Size(), boolVector))

  CStreamSwitch streamSwitch;
  RINOK(streamSwitch.Set(this, &dataVector));

  for (int i = 0; i < files.Size(); i++)
  {
    CSzFileItem &file = files[i];
    CArchiveFileTime fileTime;
    bool defined = boolVector[i];
    if (defined)
    {
      UInt32 low, high;
      RINOK(SzReadUInt32(low));
      RINOK(SzReadUInt32(high));
      fileTime.dwLowDateTime = low;
      fileTime.dwHighDateTime = high;
    }
    switch(type)
    {
      case k7zIdCTime: file.IsCTimeDefined = defined; if (defined) file.CTime = fileTime; break;
      case k7zIdATime: file.IsATimeDefined = defined; if (defined) file.ATime = fileTime; break;
      case k7zIdMTime: file.IsMTimeDefined = defined; if (defined) file.MTime = fileTime; break;
    }
  }
  return SZ_OK;
}
*/

static int TestSignatureCandidate(Byte *testBytes)
{
  size_t i;
  for (i = 0; i < k7zSignatureSize; i++)
    if (testBytes[i] != k7zSignature[i])
      return 0;
  return 1;
}

typedef struct _CSzState
{
  Byte *Data;
  size_t Size;
}CSzData;

static SRes SzReadByte(CSzData *sd, Byte *b)
{
  if (sd->Size == 0)
    return SZ_ERROR_ARCHIVE;
  sd->Size--;
  *b = *sd->Data++;
  return SZ_OK;
}

static SRes SzReadBytes(CSzData *sd, Byte *data, size_t size)
{
  size_t i;
  for (i = 0; i < size; i++)
  {
    RINOK(SzReadByte(sd, data + i));
  }
  return SZ_OK;
}

static SRes SzReadUInt32(CSzData *sd, UInt32 *value)
{
  int i;
  *value = 0;
  for (i = 0; i < 4; i++)
  {
    Byte b;
    RINOK(SzReadByte(sd, &b));
    *value |= ((UInt32)(b) << (8 * i));
  }
  return SZ_OK;
}

static SRes SzReadNumber(CSzData *sd, UInt64 *value)
{
  Byte firstByte;
  Byte mask = 0x80;
  int i;
  RINOK(SzReadByte(sd, &firstByte));
  *value = 0;
  for (i = 0; i < 8; i++)
  {
    Byte b;
    if ((firstByte & mask) == 0)
    {
      UInt64 highPart = firstByte & (mask - 1);
      *value += (highPart << (8 * i));
      return SZ_OK;
    }
    RINOK(SzReadByte(sd, &b));
    *value |= ((UInt64)b << (8 * i));
    mask >>= 1;
  }
  return SZ_OK;
}

static SRes SzReadNumber32(CSzData *sd, UInt32 *value)
{
  UInt64 value64;
  RINOK(SzReadNumber(sd, &value64));
  if (value64 >= 0x80000000)
    return SZ_ERROR_UNSUPPORTED;
  if (value64 >= ((UInt64)(1) << ((sizeof(size_t) - 1) * 8 + 2)))
    return SZ_ERROR_UNSUPPORTED;
  *value = (UInt32)value64;
  return SZ_OK;
}

static SRes SzReadID(CSzData *sd, UInt64 *value)
{
  return SzReadNumber(sd, value);
}

static SRes SzSkeepDataSize(CSzData *sd, UInt64 size)
{
  if (size > sd->Size)
    return SZ_ERROR_ARCHIVE;
  sd->Size -= (size_t)size;
  sd->Data += (size_t)size;
  return SZ_OK;
}

static SRes SzSkeepData(CSzData *sd)
{
  UInt64 size;
  RINOK(SzReadNumber(sd, &size));
  return SzSkeepDataSize(sd, size);
}

static SRes SzReadArchiveProperties(CSzData *sd)
{
  for (;;)
  {
    UInt64 type;
    RINOK(SzReadID(sd, &type));
    if (type == k7zIdEnd)
      break;
    SzSkeepData(sd);
  }
  return SZ_OK;
}

static SRes SzWaitAttribute(CSzData *sd, UInt64 attribute)
{
  for (;;)
  {
    UInt64 type;
    RINOK(SzReadID(sd, &type));
    if (type == attribute)
      return SZ_OK;
    if (type == k7zIdEnd)
      return SZ_ERROR_ARCHIVE;
    RINOK(SzSkeepData(sd));
  }
}

static SRes SzReadBoolVector(CSzData *sd, size_t numItems, Byte **v, ISzAlloc *alloc)
{
  Byte b = 0;
  Byte mask = 0;
  size_t i;
  /* bb#11514 - check for pre-allocation: free or error? */
  if (*v)
    return SZ_ERROR_FAIL;
  MY_ALLOC(Byte, *v, numItems, alloc);
  for (i = 0; i < numItems; i++)
  {
    if (mask == 0)
    {
      RINOK(SzReadByte(sd, &b));
      mask = 0x80;
    }
    (*v)[i] = (Byte)(((b & mask) != 0) ? 1 : 0);
    mask >>= 1;
  }
  return SZ_OK;
}

static SRes SzReadBoolVector2(CSzData *sd, size_t numItems, Byte **v, ISzAlloc *alloc)
{
  Byte allAreDefined;
  size_t i;
  RINOK(SzReadByte(sd, &allAreDefined));
  if (allAreDefined == 0)
    return SzReadBoolVector(sd, numItems, v, alloc);
  if (*v)
    return SZ_ERROR_FAIL;
  MY_ALLOC(Byte, *v, numItems, alloc);
  for (i = 0; i < numItems; i++)
    (*v)[i] = 1;
  return SZ_OK;
}

static SRes SzReadHashDigests(
    CSzData *sd,
    size_t numItems,
    Byte **digestsDefined,
    UInt32 **digests,
    ISzAlloc *alloc)
{
  size_t i;
  RINOK(SzReadBoolVector2(sd, numItems, digestsDefined, alloc));
  if (*digests)
    return SZ_ERROR_FAIL;
  MY_ALLOC(UInt32, *digests, numItems, alloc);
  for (i = 0; i < numItems; i++)
    if ((*digestsDefined)[i])
    {
      RINOK(SzReadUInt32(sd, (*digests) + i));
    }
  return SZ_OK;
}

static SRes SzReadPackInfo(
    CSzData *sd,
    UInt64 *dataOffset,
    UInt32 *numPackStreams,
    UInt64 **packSizes,
    Byte **packCRCsDefined,
    UInt32 **packCRCs,
    ISzAlloc *alloc)
{
  UInt32 i;
  RINOK(SzReadNumber(sd, dataOffset));
  RINOK(SzReadNumber32(sd, numPackStreams));

  RINOK(SzWaitAttribute(sd, k7zIdSize));

  if (*packSizes)
    return SZ_ERROR_FAIL;
  MY_ALLOC(UInt64, *packSizes, (size_t)*numPackStreams, alloc);

  for (i = 0; i < *numPackStreams; i++)
  {
    RINOK(SzReadNumber(sd, (*packSizes) + i));
  }

  for (;;)
  {
    UInt64 type;
    RINOK(SzReadID(sd, &type));
    if (type == k7zIdEnd)
      break;
    if (type == k7zIdCRC)
    {
      RINOK(SzReadHashDigests(sd, (size_t)*numPackStreams, packCRCsDefined, packCRCs, alloc));
      continue;
    }
    RINOK(SzSkeepData(sd));
  }
  if (*packCRCsDefined == 0)
  {
    if (*packCRCs)
      return SZ_ERROR_FAIL;
    MY_ALLOC(Byte, *packCRCsDefined, (size_t)*numPackStreams, alloc);
    MY_ALLOC(UInt32, *packCRCs, (size_t)*numPackStreams, alloc);
    for (i = 0; i < *numPackStreams; i++)
    {
      (*packCRCsDefined)[i] = 0;
      (*packCRCs)[i] = 0;
    }
  }
  return SZ_OK;
}

static SRes SzReadSwitch(CSzData *sd)
{
  Byte external;
  RINOK(SzReadByte(sd, &external));
  return (external == 0) ? SZ_OK: SZ_ERROR_UNSUPPORTED;
}

static SRes SzGetNextFolderItem(CSzData *sd, CSzFolder *folder, ISzAlloc *alloc)
{
  UInt32 numCoders, numBindPairs, numPackStreams, i;
  UInt32 numInStreams = 0, numOutStreams = 0;
  
  RINOK(SzReadNumber32(sd, &numCoders));
  if (numCoders > NUM_FOLDER_CODERS_MAX)
    return SZ_ERROR_UNSUPPORTED;
  folder->NumCoders = numCoders;
  
  MY_ALLOC(CSzCoderInfo, folder->Coders, (size_t)numCoders, alloc);

  for (i = 0; i < numCoders; i++)
    SzCoderInfo_Init(folder->Coders + i);

  for (i = 0; i < numCoders; i++)
  {
    Byte mainByte;
    CSzCoderInfo *coder = folder->Coders + i;
    {
      unsigned idSize, j;
      Byte longID[15];
      RINOK(SzReadByte(sd, &mainByte));
      idSize = (unsigned)(mainByte & 0xF);
      RINOK(SzReadBytes(sd, longID, idSize));
      if (idSize > sizeof(coder->MethodID))
        return SZ_ERROR_UNSUPPORTED;
      coder->MethodID = 0;
      for (j = 0; j < idSize; j++)
        coder->MethodID |= (UInt64)longID[idSize - 1 - j] << (8 * j);

      if ((mainByte & 0x10) != 0)
      {
        RINOK(SzReadNumber32(sd, &coder->NumInStreams));
        RINOK(SzReadNumber32(sd, &coder->NumOutStreams));
        if (coder->NumInStreams > NUM_CODER_STREAMS_MAX ||
            coder->NumOutStreams > NUM_CODER_STREAMS_MAX)
          return SZ_ERROR_UNSUPPORTED;
      }
      else
      {
        coder->NumInStreams = 1;
        coder->NumOutStreams = 1;
      }
      if ((mainByte & 0x20) != 0)
      {
        UInt64 propertiesSize = 0;
        RINOK(SzReadNumber(sd, &propertiesSize));
        if (!Buf_Create(&coder->Props, (size_t)propertiesSize, alloc))
          return SZ_ERROR_MEM;
        RINOK(SzReadBytes(sd, coder->Props.data, (size_t)propertiesSize));
      }
    }
    while ((mainByte & 0x80) != 0)
    {
      RINOK(SzReadByte(sd, &mainByte));
      RINOK(SzSkeepDataSize(sd, (mainByte & 0xF)));
      if ((mainByte & 0x10) != 0)
      {
        UInt32 n;
        RINOK(SzReadNumber32(sd, &n));
        RINOK(SzReadNumber32(sd, &n));
      }
      if ((mainByte & 0x20) != 0)
      {
        UInt64 propertiesSize = 0;
        RINOK(SzReadNumber(sd, &propertiesSize));
        RINOK(SzSkeepDataSize(sd, propertiesSize));
      }
    }
    numInStreams += coder->NumInStreams;
    numOutStreams += coder->NumOutStreams;
  }

  if (numOutStreams == 0)
    return SZ_ERROR_UNSUPPORTED;

  folder->NumBindPairs = numBindPairs = numOutStreams - 1;
  MY_ALLOC(CSzBindPair, folder->BindPairs, (size_t)numBindPairs, alloc);

  for (i = 0; i < numBindPairs; i++)
  {
    CSzBindPair *bp = folder->BindPairs + i;
    RINOK(SzReadNumber32(sd, &bp->InIndex));
    RINOK(SzReadNumber32(sd, &bp->OutIndex));
  }

  if (numInStreams < numBindPairs)
    return SZ_ERROR_UNSUPPORTED;

  folder->NumPackStreams = numPackStreams = numInStreams - numBindPairs;
  MY_ALLOC(UInt32, folder->PackStreams, (size_t)numPackStreams, alloc);

  if (numPackStreams == 1)
  {
    for (i = 0; i < numInStreams ; i++)
      if (SzFolder_FindBindPairForInStream(folder, i) < 0)
        break;
    if (i == numInStreams)
      return SZ_ERROR_UNSUPPORTED;
    folder->PackStreams[0] = i;
  }
  else
    for (i = 0; i < numPackStreams; i++)
    {
      RINOK(SzReadNumber32(sd, folder->PackStreams + i));
    }
  return SZ_OK;
}

static SRes SzReadUnpackInfo(
    CSzData *sd,
    UInt32 *numFolders,
    CSzFolder **folders,  /* for alloc */
    ISzAlloc *alloc,
    ISzAlloc *allocTemp)
{
  UInt32 i;
  UInt32 nfdrs;
  RINOK(SzWaitAttribute(sd, k7zIdFolder));
  RINOK(SzReadNumber32(sd, &nfdrs));
  {
    if (*folders)
      return SZ_ERROR_FAIL;
    MY_ALLOC(CSzFolder, *folders, (size_t)nfdrs, alloc);
    *numFolders = nfdrs;

    for (i = 0; i < *numFolders; i++)
      SzFolder_Init((*folders) + i);

    RINOK(SzReadSwitch(sd));

    for (i = 0; i < *numFolders; i++)
    {
      RINOK(SzGetNextFolderItem(sd, (*folders) + i, alloc));
    }
  }

  RINOK(SzWaitAttribute(sd, k7zIdCodersUnpackSize));

  for (i = 0; i < *numFolders; i++)
  {
    UInt32 j;
    CSzFolder *folder = (*folders) + i;
    UInt32 numOutStreams = SzFolder_GetNumOutStreams(folder);

    if (folder->UnpackSizes)
      return SZ_ERROR_FAIL;
    MY_ALLOC(UInt64, folder->UnpackSizes, (size_t)numOutStreams, alloc);

    for (j = 0; j < numOutStreams; j++)
    {
      RINOK(SzReadNumber(sd, folder->UnpackSizes + j));
    }
  }

  for (;;)
  {
    UInt64 type;
    RINOK(SzReadID(sd, &type));
    if (type == k7zIdEnd)
      return SZ_OK;
    if (type == k7zIdCRC)
    {
      SRes res;
      Byte *crcsDefined = 0;
      UInt32 *crcs = 0;
      res = SzReadHashDigests(sd, *numFolders, &crcsDefined, &crcs, allocTemp);
      if (res == SZ_OK)
      {
        for (i = 0; i < *numFolders; i++)
        {
          CSzFolder *folder = (*folders) + i;
          folder->UnpackCRCDefined = crcsDefined[i];
          folder->UnpackCRC = crcs[i];
        }
      }
      IAlloc_Free(allocTemp, crcs);
      IAlloc_Free(allocTemp, crcsDefined);
      RINOK(res);
      continue;
    }
    RINOK(SzSkeepData(sd));
  }
}

static SRes SzReadSubStreamsInfo(
    CSzData *sd,
    UInt32 numFolders,
    CSzFolder *folders,
    UInt32 *numUnpackStreams,
    UInt64 **unpackSizes,
    Byte **digestsDefined,
    UInt32 **digests,
    ISzAlloc *allocTemp)
{
  UInt64 type = 0;
  UInt32 i;
  UInt32 si = 0;
  UInt32 numDigests = 0;

  for (i = 0; i < numFolders; i++)
    folders[i].NumUnpackStreams = 1;
  *numUnpackStreams = numFolders;

  for (;;)
  {
    RINOK(SzReadID(sd, &type));
    if (type == k7zIdNumUnpackStream)
    {
      *numUnpackStreams = 0;
      for (i = 0; i < numFolders; i++)
      {
        UInt32 numStreams;
        RINOK(SzReadNumber32(sd, &numStreams));
        folders[i].NumUnpackStreams = numStreams;
        *numUnpackStreams += numStreams;
      }
      continue;
    }
    if (type == k7zIdCRC || type == k7zIdSize)
      break;
    if (type == k7zIdEnd)
      break;
    RINOK(SzSkeepData(sd));
  }

  if (*unpackSizes || *digestsDefined || *digests)
    return SZ_ERROR_FAIL;

  if (*numUnpackStreams == 0)
  {
    *unpackSizes = 0;
    *digestsDefined = 0;
    *digests = 0;
  }
  else
  {
    *unpackSizes = (UInt64 *)IAlloc_Alloc(allocTemp, (size_t)*numUnpackStreams * sizeof(UInt64) + sizeof(UInt64));
    RINOM(*unpackSizes);
    *digestsDefined = (Byte *)IAlloc_Alloc(allocTemp, (size_t)*numUnpackStreams * sizeof(Byte) + 1);
    RINOM(*digestsDefined);
    *digests = (UInt32 *)IAlloc_Alloc(allocTemp, (size_t)*numUnpackStreams * sizeof(UInt32) + sizeof(UInt32));
    RINOM(*digests);
  }

  for (i = 0; i < numFolders; i++)
  {
    /*
    v3.13 incorrectly worked with empty folders
    v4.07: we check that folder is empty
    */
    UInt64 sum = 0;
    UInt32 j;
    UInt32 numSubstreams = folders[i].NumUnpackStreams;
    if (numSubstreams == 0)
      continue;
    if (type == k7zIdSize)
    for (j = 1; j < numSubstreams; j++)
    {
      UInt64 size;
      RINOK(SzReadNumber(sd, &size));
      (*unpackSizes)[si++] = size;
      sum += size;
    }
    (*unpackSizes)[si++] = SzFolder_GetUnpackSize(folders + i) - sum;
  }
  if (type == k7zIdSize)
  {
    RINOK(SzReadID(sd, &type));
  }

  for (i = 0; i < *numUnpackStreams; i++)
  {
    (*digestsDefined)[i] = 0;
    (*digests)[i] = 0;
  }


  for (i = 0; i < numFolders; i++)
  {
    UInt32 numSubstreams = folders[i].NumUnpackStreams;
    if (numSubstreams != 1 || !folders[i].UnpackCRCDefined)
      numDigests += numSubstreams;
  }

 
  si = 0;
  for (;;)
  {
    if (type == k7zIdCRC)
    {
      int digestIndex = 0;
      Byte *digestsDefined2 = 0;
      UInt32 *digests2 = 0;
      SRes res = SzReadHashDigests(sd, numDigests, &digestsDefined2, &digests2, allocTemp);
      if (res == SZ_OK)
      {
        for (i = 0; i < numFolders; i++)
        {
          CSzFolder *folder = folders + i;
          UInt32 numSubstreams = folder->NumUnpackStreams;
          if (numSubstreams == 1 && folder->UnpackCRCDefined)
          {
            if (si >= *numUnpackStreams) {
              cli_dbgmsg("SzReadSubStreamsInfo: more streams exist than specified, ignoring.\n");
              continue;
            }
            (*digestsDefined)[si] = 1;
            (*digests)[si] = folder->UnpackCRC;
            si++;
          }
          else
          {
            UInt32 j;
            for (j = 0; j < numSubstreams; j++, digestIndex++)
            {
              if (si >= *numUnpackStreams) {
                cli_dbgmsg("SzReadSubStreamsInfo: more streams exist than specified, ignoring(2).\n");
                continue;
              }
              (*digestsDefined)[si] = digestsDefined2[digestIndex];
              (*digests)[si] = digests2[digestIndex];
              si++;
            }
          }
        }
      }
      IAlloc_Free(allocTemp, digestsDefined2);
      IAlloc_Free(allocTemp, digests2);
      RINOK(res);
    }
    else if (type == k7zIdEnd)
      return SZ_OK;
    else
    {
      RINOK(SzSkeepData(sd));
    }
    RINOK(SzReadID(sd, &type));
  }
}


static SRes SzReadStreamsInfo(
    CSzData *sd,
    UInt64 *dataOffset,
    CSzAr *p,
    UInt32 *numUnpackStreams,
    UInt64 **unpackSizes, /* allocTemp */
    Byte **digestsDefined,   /* allocTemp */
    UInt32 **digests,        /* allocTemp */
    ISzAlloc *alloc,
    ISzAlloc *allocTemp)
{
  for (;;)
  {
    UInt64 type;
    RINOK(SzReadID(sd, &type));
    if ((UInt64)(int)type != type)
      return SZ_ERROR_UNSUPPORTED;
    switch((int)type)
    {
      case k7zIdEnd:
        return SZ_OK;
      case k7zIdPackInfo:
      {
        RINOK(SzReadPackInfo(sd, dataOffset, &p->NumPackStreams,
            &p->PackSizes, &p->PackCRCsDefined, &p->PackCRCs, alloc));
        break;
      }
      case k7zIdUnpackInfo:
      {
        RINOK(SzReadUnpackInfo(sd, &p->NumFolders, &p->Folders, alloc, allocTemp));
        break;
      }
      case k7zIdSubStreamsInfo:
      {
        RINOK(SzReadSubStreamsInfo(sd, p->NumFolders, p->Folders,
            numUnpackStreams, unpackSizes, digestsDefined, digests, allocTemp));
        break;
      }
      default:
        return SZ_ERROR_UNSUPPORTED;
    }
  }
}

size_t SzArEx_GetFileNameUtf16(const CSzArEx *p, size_t fileIndex, UInt16 *dest)
{
  size_t len = p->FileNameOffsets[fileIndex + 1] - p->FileNameOffsets[fileIndex];
  if (dest != 0)
  {
    size_t i;
    const Byte *src = p->FileNames.data + (p->FileNameOffsets[fileIndex] * 2);
    for (i = 0; i < len; i++)
      dest[i] = GetUi16(src + i * 2);
  }
  return len;
}

static SRes SzReadFileNames(const Byte *p, size_t size, UInt32 numFiles, size_t *sizes)
{
  UInt32 i;
  size_t pos = 0;
  for (i = 0; i < numFiles; i++)
  {
    sizes[i] = pos;
    for (;;)
    {
      if (pos >= size)
        return SZ_ERROR_ARCHIVE;
      if (p[pos * 2] == 0 && p[pos * 2 + 1] == 0)
        break;
      pos++;
    }
    pos++;
  }
  sizes[i] = pos;
  return (pos == size) ? SZ_OK : SZ_ERROR_ARCHIVE;
}

static SRes SzReadHeader2(
    CSzArEx *p,   /* allocMain */
    CSzData *sd,
    UInt64 **unpackSizes,  /* allocTemp */
    Byte **digestsDefined,    /* allocTemp */
    UInt32 **digests,         /* allocTemp */
    Byte **emptyStreamVector, /* allocTemp */
    Byte **emptyFileVector,   /* allocTemp */
    Byte **lwtVector,         /* allocTemp */
    ISzAlloc *allocMain,
    ISzAlloc *allocTemp)
{
  UInt64 type;
  UInt32 numUnpackStreams = 0;
  UInt32 numFiles = 0;
  CSzFileItem *files = 0;
  UInt32 numEmptyStreams = 0;
  UInt32 i;

  RINOK(SzReadID(sd, &type));

  if (type == k7zIdArchiveProperties)
  {
    RINOK(SzReadArchiveProperties(sd));
    RINOK(SzReadID(sd, &type));
  }
 
 
  if (type == k7zIdMainStreamsInfo)
  {
    RINOK(SzReadStreamsInfo(sd,
        &p->dataPos,
        &p->db,
        &numUnpackStreams,
        unpackSizes,
        digestsDefined,
        digests, allocMain, allocTemp));
    p->dataPos += p->startPosAfterHeader;
    RINOK(SzReadID(sd, &type));
  }

  if (type == k7zIdEnd)
    return SZ_OK;
  if (type != k7zIdFilesInfo)
    return SZ_ERROR_ARCHIVE;
  
  RINOK(SzReadNumber32(sd, &numFiles));
  p->db.NumFiles = numFiles;

  MY_ALLOC(CSzFileItem, files, (size_t)numFiles, allocMain);

  p->db.Files = files;
  for (i = 0; i < numFiles; i++)
    SzFile_Init(files + i);

  for (;;)
  {
    UInt64 type;
    UInt64 size;
    RINOK(SzReadID(sd, &type));
    if (type == k7zIdEnd)
      break;
    RINOK(SzReadNumber(sd, &size));
    if (size > sd->Size)
      return SZ_ERROR_ARCHIVE;
    if ((UInt64)(int)type != type)
    {
      RINOK(SzSkeepDataSize(sd, size));
    }
    else
    switch((int)type)
    {
      case k7zIdName:
      {
        size_t namesSize;
        RINOK(SzReadSwitch(sd));
        namesSize = (size_t)size - 1;
        if ((namesSize & 1) != 0)
          return SZ_ERROR_ARCHIVE;
        if (!Buf_Create(&p->FileNames, namesSize, allocMain))
          return SZ_ERROR_MEM;
        if (p->FileNameOffsets)
          return SZ_ERROR_FAIL;
        MY_ALLOC(size_t, p->FileNameOffsets, numFiles + 1, allocMain);
        memcpy(p->FileNames.data, sd->Data, namesSize);
        RINOK(SzReadFileNames(sd->Data, namesSize >> 1, numFiles, p->FileNameOffsets))
        RINOK(SzSkeepDataSize(sd, namesSize));
        break;
      }
      case k7zIdEmptyStream:
      {
        RINOK(SzReadBoolVector(sd, numFiles, emptyStreamVector, allocTemp));
        numEmptyStreams = 0;
        for (i = 0; i < numFiles; i++)
          if ((*emptyStreamVector)[i])
            numEmptyStreams++;
        break;
      }
      case k7zIdEmptyFile:
      {
        RINOK(SzReadBoolVector(sd, numEmptyStreams, emptyFileVector, allocTemp));
        break;
      }
      case k7zIdWinAttributes:
      {
        RINOK(SzReadBoolVector2(sd, numFiles, lwtVector, allocTemp));
        RINOK(SzReadSwitch(sd));
        for (i = 0; i < numFiles; i++)
        {
          CSzFileItem *f = &files[i];
          Byte defined = (*lwtVector)[i];
          f->AttribDefined = defined;
          f->Attrib = 0;
          if (defined)
          {
            RINOK(SzReadUInt32(sd, &f->Attrib));
          }
        }
        IAlloc_Free(allocTemp, *lwtVector);
        *lwtVector = NULL;
        break;
      }
      case k7zIdMTime:
      {
        RINOK(SzReadBoolVector2(sd, numFiles, lwtVector, allocTemp));
        RINOK(SzReadSwitch(sd));
        for (i = 0; i < numFiles; i++)
        {
          CSzFileItem *f = &files[i];
          Byte defined = (*lwtVector)[i];
          f->MTimeDefined = defined;
          f->MTime.Low = f->MTime.High = 0;
          if (defined)
          {
            RINOK(SzReadUInt32(sd, &f->MTime.Low));
            RINOK(SzReadUInt32(sd, &f->MTime.High));
          }
        }
        IAlloc_Free(allocTemp, *lwtVector);
        *lwtVector = NULL;
        break;
      }
      default:
      {
        RINOK(SzSkeepDataSize(sd, size));
      }
    }
  }

  {
    UInt32 emptyFileIndex = 0;
    UInt32 sizeIndex = 0;
    for (i = 0; i < numFiles; i++)
    {
      CSzFileItem *file = files + i;
      file->IsAnti = 0;
      if (*emptyStreamVector == 0)
        file->HasStream = 1;
      else
        file->HasStream = (Byte)((*emptyStreamVector)[i] ? 0 : 1);
      if (file->HasStream)
      {
        file->IsDir = 0;
        if (!(*unpackSizes) || (sizeIndex > numUnpackStreams))
          return SZ_ERROR_FAIL;
        file->Size = (*unpackSizes)[sizeIndex];
        file->Crc = (*digests)[sizeIndex];
        file->CrcDefined = (Byte)(*digestsDefined)[sizeIndex];
        sizeIndex++;
      }
      else
      {
        if (*emptyFileVector == 0)
          file->IsDir = 1;
        else
          file->IsDir = (Byte)((*emptyFileVector)[emptyFileIndex] ? 0 : 1);
        emptyFileIndex++;
        file->Size = 0;
        file->Crc = 0;
        file->CrcDefined = 0;
      }
    }
  }
  return SzArEx_Fill(p, allocMain);
}

static SRes SzReadHeader(
    CSzArEx *p,
    CSzData *sd,
    ISzAlloc *allocMain,
    ISzAlloc *allocTemp)
{
  UInt64 *unpackSizes = 0;
  Byte *digestsDefined = 0;
  UInt32 *digests = 0;
  Byte *emptyStreamVector = 0;
  Byte *emptyFileVector = 0;
  Byte *lwtVector = 0;
  SRes res = SzReadHeader2(p, sd,
      &unpackSizes, &digestsDefined, &digests,
      &emptyStreamVector, &emptyFileVector, &lwtVector,
      allocMain, allocTemp);
  IAlloc_Free(allocTemp, unpackSizes);
  IAlloc_Free(allocTemp, digestsDefined);
  IAlloc_Free(allocTemp, digests);
  IAlloc_Free(allocTemp, emptyStreamVector);
  IAlloc_Free(allocTemp, emptyFileVector);
  IAlloc_Free(allocTemp, lwtVector);
  return res;
}

static SRes SzReadAndDecodePackedStreams2(
    ILookInStream *inStream,
    CSzData *sd,
    CBuf *outBuffer,
    UInt64 baseOffset,
    CSzAr *p,
    UInt64 **unpackSizes,
    Byte **digestsDefined,
    UInt32 **digests,
    ISzAlloc *allocTemp)
{

  UInt32 numUnpackStreams = 0;
  UInt64 dataStartPos;
  CSzFolder *folder;
  UInt64 unpackSize;
  SRes res;

  RINOK(SzReadStreamsInfo(sd, &dataStartPos, p,
      &numUnpackStreams,  unpackSizes, digestsDefined, digests,
      allocTemp, allocTemp));
  
  dataStartPos += baseOffset;
  if (p->NumFolders != 1)
    return SZ_ERROR_ARCHIVE;

  folder = p->Folders;
  unpackSize = SzFolder_GetUnpackSize(folder);
  
  RINOK(LookInStream_SeekTo(inStream, dataStartPos));

  if (!Buf_Create(outBuffer, (size_t)unpackSize, allocTemp))
    return SZ_ERROR_MEM;
  
  res = SzFolder_Decode(folder, p->PackSizes,
          inStream, dataStartPos,
          outBuffer->data, (size_t)unpackSize, allocTemp);
  RINOK(res);
  if (folder->UnpackCRCDefined)
    if (CrcCalc(outBuffer->data, (size_t)unpackSize) != folder->UnpackCRC)
      return SZ_ERROR_CRC;
  return SZ_OK;
}

static SRes SzReadAndDecodePackedStreams(
    ILookInStream *inStream,
    CSzData *sd,
    CBuf *outBuffer,
    UInt64 baseOffset,
    ISzAlloc *allocTemp)
{
  CSzAr p;
  UInt64 *unpackSizes = 0;
  Byte *digestsDefined = 0;
  UInt32 *digests = 0;
  SRes res;
  SzAr_Init(&p);
  res = SzReadAndDecodePackedStreams2(inStream, sd, outBuffer, baseOffset,
    &p, &unpackSizes, &digestsDefined, &digests,
    allocTemp);
  SzAr_Free(&p, allocTemp);
  IAlloc_Free(allocTemp, unpackSizes);
  IAlloc_Free(allocTemp, digestsDefined);
  IAlloc_Free(allocTemp, digests);
  return res;
}

static SRes SzArEx_Open2(
    CSzArEx *p,
    ILookInStream *inStream,
    ISzAlloc *allocMain,
    ISzAlloc *allocTemp)
{
  Byte header[k7zStartHeaderSize];
  Int64 startArcPos;
  UInt64 nextHeaderOffset, nextHeaderSize;
  size_t nextHeaderSizeT;
  UInt32 nextHeaderCRC;
  CBuf buffer;
  SRes res;

  startArcPos = 0;
  RINOK(inStream->Seek(inStream, &startArcPos, SZ_SEEK_CUR));

  RINOK(LookInStream_Read2(inStream, header, k7zStartHeaderSize, SZ_ERROR_NO_ARCHIVE));

  if (!TestSignatureCandidate(header))
    return SZ_ERROR_NO_ARCHIVE;
  if (header[6] != k7zMajorVersion)
    return SZ_ERROR_UNSUPPORTED;

  nextHeaderOffset = GetUi64(header + 12);
  nextHeaderSize = GetUi64(header + 20);
  nextHeaderCRC = GetUi32(header + 28);

  p->startPosAfterHeader = startArcPos + k7zStartHeaderSize;
  
<<<<<<< HEAD
  if (CrcCalc(header + 12, 20) != GetUi32(header + 8))
    return SZ_ERROR_CRC;
=======
  /*aCaB - 2010-02-16 - START OF RECOVERY MODE
  if (CrcCalc(header + 12, 20) != GetUi32(header + 8)) {
    return SZ_ERROR_CRC;
  }*/
>>>>>>> 88cab3f4
  if(!GetUi32(header + 8) && !nextHeaderOffset && !nextHeaderSize && !nextHeaderCRC) {
    int i, checkSize = 500;
    Byte buf[500];
    Int64 curpos=0, endpos=0, readpos;
    RINOK(inStream->Seek(inStream, &curpos, SZ_SEEK_CUR));
    RINOK(inStream->Seek(inStream, &endpos, SZ_SEEK_END));
    if(endpos-curpos < 500) checkSize = endpos-curpos;
    readpos = endpos - checkSize;
    RINOK(inStream->Seek(inStream, &readpos, SZ_SEEK_SET));
    RINOK(LookInStream_Read2(inStream, buf, checkSize, SZ_ERROR_ARCHIVE));
    for (i = (int)checkSize - 2; i >= 0; i--)
      if((buf[i] == 0x17 && buf[i + 1] == 0x6) || (buf[i] == 0x01 && buf[i + 1] == 0x04))
	break;
    if (i < 0)
      return SZ_ERROR_ARCHIVE;
    nextHeaderSize = checkSize - i;
    nextHeaderOffset = readpos + i;
    if(nextHeaderOffset < k7zStartHeaderSize)
      return SZ_ERROR_INPUT_EOF;
    nextHeaderOffset -= k7zStartHeaderSize;
    nextHeaderCRC = CrcCalc(buf + i, (size_t)nextHeaderSize);
    RINOK(inStream->Seek(inStream, &curpos, SZ_SEEK_SET));
  } 
  /* aCaB - 2010-02-16 - END OF RECOVERY MODE */

  nextHeaderSizeT = (size_t)nextHeaderSize;
  if (nextHeaderSizeT != nextHeaderSize)
    return SZ_ERROR_MEM;
  if (nextHeaderSizeT == 0)
    return SZ_OK;
  if (nextHeaderOffset > nextHeaderOffset + nextHeaderSize ||
      nextHeaderOffset > nextHeaderOffset + nextHeaderSize + k7zStartHeaderSize)
    return SZ_ERROR_NO_ARCHIVE;

  {
    Int64 pos = 0;
    RINOK(inStream->Seek(inStream, &pos, SZ_SEEK_END));
    if ((UInt64)pos < startArcPos + nextHeaderOffset ||
        (UInt64)pos < startArcPos + k7zStartHeaderSize + nextHeaderOffset ||
        (UInt64)pos < startArcPos + k7zStartHeaderSize + nextHeaderOffset + nextHeaderSize)
      return SZ_ERROR_INPUT_EOF;
  }

  RINOK(LookInStream_SeekTo(inStream, startArcPos + k7zStartHeaderSize + nextHeaderOffset));

  if (!Buf_Create(&buffer, nextHeaderSizeT, allocTemp))
    return SZ_ERROR_MEM;

  res = LookInStream_Read(inStream, buffer.data, nextHeaderSizeT);
  if (res == SZ_OK)
  {
    res = SZ_ERROR_ARCHIVE;
    if (CrcCalc(buffer.data, nextHeaderSizeT) == nextHeaderCRC)
    {
      CSzData sd;
      UInt64 type;
      sd.Data = buffer.data;
      sd.Size = buffer.size;
      res = SzReadID(&sd, &type);
      if (res == SZ_OK)
      {
        if (type == k7zIdEncodedHeader)
        {
          CBuf outBuffer;
          Buf_Init(&outBuffer);
          res = SzReadAndDecodePackedStreams(inStream, &sd, &outBuffer, p->startPosAfterHeader, allocTemp);
          if (res != SZ_OK)
            Buf_Free(&outBuffer, allocTemp);
          else
          {
            Buf_Free(&buffer, allocTemp);
            buffer.data = outBuffer.data;
            buffer.size = outBuffer.size;
            sd.Data = buffer.data;
            sd.Size = buffer.size;
            res = SzReadID(&sd, &type);
          }
        }
      }
      if (res == SZ_OK)
      {
        if (type == k7zIdHeader)
          res = SzReadHeader(p, &sd, allocMain, allocTemp);
        else
          res = SZ_ERROR_UNSUPPORTED;
      }
    }
  }
  Buf_Free(&buffer, allocTemp);
  return res;
}

SRes SzArEx_Open(CSzArEx *p, ILookInStream *inStream, ISzAlloc *allocMain, ISzAlloc *allocTemp)
{
  SRes res = SzArEx_Open2(p, inStream, allocMain, allocTemp);
  if (res != SZ_OK)
    SzArEx_Free(p, allocMain);
  return res;
}

SRes SzArEx_Extract(
    const CSzArEx *p,
    ILookInStream *inStream,
    UInt32 fileIndex,
    UInt32 *blockIndex,
    Byte **outBuffer,
    size_t *outBufferSize,
    size_t *offset,
    size_t *outSizeProcessed,
    ISzAlloc *allocMain,
    ISzAlloc *allocTemp)
{
  UInt32 folderIndex;
  SRes res = SZ_OK;
  if (!(p->FileIndexToFolderIndexMap) || (fileIndex >= p->db.NumFiles))
    return SZ_ERROR_FAIL;
  folderIndex = p->FileIndexToFolderIndexMap[fileIndex];
  *offset = 0;
  *outSizeProcessed = 0;
  if (folderIndex == (UInt32)-1)
  {
    IAlloc_Free(allocMain, *outBuffer);
    *blockIndex = folderIndex;
    *outBuffer = 0;
    *outBufferSize = 0;
    return SZ_OK;
  }

  if (*outBuffer == 0 || *blockIndex != folderIndex)
  {
    CSzFolder *folder = p->db.Folders + folderIndex;
    UInt64 unpackSizeSpec = SzFolder_GetUnpackSize(folder);
    size_t unpackSize = (size_t)unpackSizeSpec;
    UInt64 startOffset;
    if (!(p->PackStreamStartPositions) || !(p->FolderStartPackStreamIndex) || (folderIndex >= p->db.NumFolders) ||
        (p->FolderStartPackStreamIndex[folderIndex] >= p->db.NumPackStreams))
      return SZ_ERROR_FAIL;
    startOffset = SzArEx_GetFolderStreamPos(p, folderIndex, 0);

    if (unpackSize != unpackSizeSpec)
      return SZ_ERROR_MEM;
    *blockIndex = folderIndex;
    IAlloc_Free(allocMain, *outBuffer);
    *outBuffer = 0;
    
    RINOK(LookInStream_SeekTo(inStream, startOffset));
    
    if (res == SZ_OK)
    {
      *outBufferSize = unpackSize;
      if (unpackSize != 0)
      {
        *outBuffer = (Byte *)IAlloc_Alloc(allocMain, unpackSize);
        if (*outBuffer == 0)
          res = SZ_ERROR_MEM;
      }
      if (res == SZ_OK)
      {
        res = SzFolder_Decode(folder,
          p->db.PackSizes + p->FolderStartPackStreamIndex[folderIndex],
          inStream, startOffset,
          *outBuffer, unpackSize, allocTemp);
        if (res == SZ_OK)
        {
          if (folder->UnpackCRCDefined)
          {
            if (CrcCalc(*outBuffer, unpackSize) != folder->UnpackCRC)
              res = SZ_ERROR_CRC;
          }
        }
      }
    }
  }
  if (res == SZ_OK)
  {
    UInt32 i;
    CSzFileItem *fileItem = p->db.Files + fileIndex;
    *offset = 0;
    if (!(p->FolderStartFileIndex) || (folderIndex >= p->db.NumFolders))
      return SZ_ERROR_FAIL;
    for (i = p->FolderStartFileIndex[folderIndex]; i < fileIndex; i++)
      *offset += (UInt32)p->db.Files[i].Size;
    *outSizeProcessed = (size_t)fileItem->Size;
    if (*offset + *outSizeProcessed > *outBufferSize)
      return SZ_ERROR_FAIL;
    if (fileItem->CrcDefined && CrcCalc(*outBuffer + *offset, *outSizeProcessed) != fileItem->Crc)
      res = SZ_ERROR_CRC;
  }
  return res;
}<|MERGE_RESOLUTION|>--- conflicted
+++ resolved
@@ -1281,15 +1281,10 @@
 
   p->startPosAfterHeader = startArcPos + k7zStartHeaderSize;
   
-<<<<<<< HEAD
-  if (CrcCalc(header + 12, 20) != GetUi32(header + 8))
-    return SZ_ERROR_CRC;
-=======
   /*aCaB - 2010-02-16 - START OF RECOVERY MODE
   if (CrcCalc(header + 12, 20) != GetUi32(header + 8)) {
     return SZ_ERROR_CRC;
   }*/
->>>>>>> 88cab3f4
   if(!GetUi32(header + 8) && !nextHeaderOffset && !nextHeaderSize && !nextHeaderCRC) {
     int i, checkSize = 500;
     Byte buf[500];
